package handlers

import (
	"fmt"
	"net/http"
	"strings"
	"time"

	"github.com/companieshouse/chs.go/log"
	"github.com/companieshouse/payments.api.ch.gov.uk/models"
	"github.com/companieshouse/payments.api.ch.gov.uk/service"
	"github.com/gorilla/mux"
	"github.com/plutov/paypal/v4"
)

// handlePaymentMessage allows us to mock the call to producePaymentMessage for unit tests
var handlePaymentMessage = producePaymentMessage

// HandleGovPayCallback handles the callback from Govpay and redirects the user
func HandleGovPayCallback(w http.ResponseWriter, req *http.Request) {
	// Get the payment session
	vars := mux.Vars(req)
	id := vars["payment_id"]
	if id == "" {
		log.ErrorR(req, fmt.Errorf("payment id not supplied"))
		w.WriteHeader(http.StatusBadRequest)
		return
	}

	// The payment session must be retrieved directly to enable access to metadata outside the data block
	paymentSession, _, err := paymentService.GetPaymentSession(req, id)
	if err != nil {
		log.ErrorR(req, fmt.Errorf("error getting payment session: [%v]", err))
		w.WriteHeader(http.StatusInternalServerError)
		return
	}
	if paymentSession == nil {
		log.ErrorR(req, fmt.Errorf("payment session not found. id: %s", id))
		w.WriteHeader(http.StatusNotFound)
		return
	}

	// Check if the payment session is expired
	isExpired, err := service.IsExpired(*paymentSession, &paymentService.Config)
	if err != nil {
		log.ErrorR(req, fmt.Errorf("error checking payment session expiry status: [%v]", err))
		w.WriteHeader(http.StatusInternalServerError)
		return
	}

	if isExpired {
		// Set the status of the payment
		paymentSession.Status = service.Expired.String()
		responseType, err := paymentService.PatchPaymentSession(req, id, *paymentSession)
		if err != nil {
			log.ErrorR(req, fmt.Errorf("error setting payment status of expired payment session: [%v]", err))
			switch responseType {
			case service.Error:
				w.WriteHeader(http.StatusInternalServerError)
				return
			default:
				w.WriteHeader(http.StatusInternalServerError)
				return
			}
		}
		log.ErrorR(req, fmt.Errorf("payment session has expired"))
		w.WriteHeader(http.StatusForbidden)
		return
	}

	// Ensure payment method matches endpoint
	if paymentSession.PaymentMethod != "credit-card" {
		log.ErrorR(req, fmt.Errorf("payment method, [%s], for resource [%s] not recognised", paymentSession.PaymentMethod, id))
		w.WriteHeader(http.StatusPreconditionFailed)
		return
	}

	// Get the state of a GovPay payment
	gp := &service.GovPayService{
		PaymentService: *paymentService,
	}
	statusResponse, responseType, err := gp.CheckPaymentProviderStatus(paymentSession)
	if err != nil {
		log.ErrorR(req, fmt.Errorf("error getting payment status from govpay: [%v]", err), log.Data{"service_response_type": responseType.String()})
		switch responseType {
		case service.Error:
			w.WriteHeader(http.StatusInternalServerError)
			return
		default:
			w.WriteHeader(http.StatusInternalServerError)
			return
		}
	}

	// Set the status of the payment
	paymentSession.Status = statusResponse.Status
	// To match the format time is saved to mongo, e.g. "2018-11-22T08:39:16.782Z", truncate the time
	paymentSession.CompletedAt = time.Now().Truncate(time.Millisecond)

	responseType, err = paymentService.PatchPaymentSession(req, id, *paymentSession)
	if err != nil {
		log.ErrorR(req, fmt.Errorf("error setting payment status: [%v]", err), log.Data{"service_response_type": responseType.String()})
		switch responseType {
		case service.Error:
			w.WriteHeader(http.StatusInternalServerError)
			return
		default:
			w.WriteHeader(http.StatusInternalServerError)
			return
		}
	}

	// Prepare parameters needed for redirecting
	params := models.RedirectParams{
		State:  paymentSession.MetaData.State,
		Ref:    paymentSession.Reference,
		Status: paymentSession.Status,
	}

	log.InfoR(req, "Successfully Closed payment session", log.Data{"payment_id": id, "status": paymentSession.Status})

	err = handlePaymentMessage(paymentSession.MetaData.ID)
	if err != nil {
		log.ErrorR(req, fmt.Errorf("error producing payment kafka message: [%v]", err))
		w.WriteHeader(http.StatusInternalServerError)
		return
	}
	redirectUser(w, req, paymentSession.MetaData.RedirectURI, params)
}

// HandlePayPalCallback handles the callback from PayPal and redirects the user
func HandlePayPalCallback(externalPaymentSvc service.PaymentProviderService) http.Handler {
	return http.HandlerFunc(func(w http.ResponseWriter, req *http.Request) {

		// Get the payment session
		vars := mux.Vars(req)
		paymentID := vars["payment_id"]
		if paymentID == "" {
			log.ErrorR(req, fmt.Errorf("payment id not supplied"))
			w.WriteHeader(http.StatusBadRequest)
			return
		}

		// The payment session must be retrieved directly to enable access to metadata outside the data block
		paymentSession, _, err := paymentService.GetPaymentSession(req, paymentID)
		if err != nil {
			log.ErrorR(req, fmt.Errorf("error getting payment session: [%v]", err))
			w.WriteHeader(http.StatusInternalServerError)
			return
		}
		if paymentSession == nil {
			log.ErrorR(req, fmt.Errorf("payment session not found. id: %s", paymentID))
			w.WriteHeader(http.StatusNotFound)
			return
		}

		// Check if the payment session is expired
		isExpired, err := service.IsExpired(*paymentSession, &paymentService.Config)
		if err != nil {
			log.ErrorR(req, fmt.Errorf("error checking payment session expiry status: [%v]", err))
			w.WriteHeader(http.StatusInternalServerError)
			return
		}

		if isExpired {
			// Set the status of the payment
			paymentSession.Status = service.Expired.String()
			responseType, err := paymentService.PatchPaymentSession(req, paymentID, *paymentSession)
			if err != nil {
				log.ErrorR(req, fmt.Errorf("error setting payment status of expired payment session: [%v]", err))
				switch responseType {
				case service.Error:
					w.WriteHeader(http.StatusInternalServerError)
					return
				default:
					w.WriteHeader(http.StatusInternalServerError)
					return
				}
			}
			log.ErrorR(req, fmt.Errorf("payment session has expired"))
			w.WriteHeader(http.StatusForbidden)
			return
		}

		// Ensure payment method matches endpoint
		if !strings.EqualFold(paymentSession.PaymentMethod, "paypal") {
			log.ErrorR(req, fmt.Errorf("payment method, [%s], for resource [%s] not recognised", paymentSession.PaymentMethod, paymentID))
			w.WriteHeader(http.StatusPreconditionFailed)
			return
		}

<<<<<<< HEAD
		statusResponse, responseType, err := externalPaymentSvc.CheckPaymentProviderStatus(paymentSession)
		if err != nil {
			log.ErrorR(req, fmt.Errorf("error getting payment status from PayPal: [%w]", err), log.Data{"service_response_type": responseType.String()})
			w.WriteHeader(http.StatusInternalServerError)
			return
		}

		if statusResponse.Status != paypal.OrderStatusApproved {
			log.ErrorR(req, fmt.Errorf("error - paypal payment status not approved, status is: [%s]", statusResponse.Status))
=======
		if order.Status != paypal.OrderStatusApproved && order.Status != paypal.OrderStatusCreated {
			log.ErrorR(req, fmt.Errorf("error - paypal payment status not approved, status is: [%s]", order.Status))
>>>>>>> 6ad622b6
			w.WriteHeader(http.StatusInternalServerError)
			return
		}

<<<<<<< HEAD
		response, err := externalPaymentSvc.CapturePayment(paymentSession.MetaData.ExternalPaymentStatusID)
		if err != nil {
			log.ErrorR(req, fmt.Errorf("error capturing payment: %v", err))
			w.WriteHeader(http.StatusInternalServerError)
			return
=======
		// If order has been approved, then proceed to capture payment
		if order.Status == paypal.OrderStatusApproved {
			response, err := externalPaymentSvc.CapturePayment(orderID)
			if err != nil {
				log.ErrorR(req, fmt.Errorf("error capturing payment: %v", err))
				w.WriteHeader(http.StatusInternalServerError)
				return
			}
			captureStatus := response.PurchaseUnits[0].Payments.Captures[0].Status
			log.InfoR(req, fmt.Sprintf("Status of paypal capture is: [%s]", captureStatus))
			switch captureStatus {
			case "COMPLETED":
				paymentSession.Status = service.Paid.String()
			case "DECLINED":
				paymentSession.Status = service.NoFunds.String()
			default:
				paymentSession.Status = service.Failed.String()
			}
>>>>>>> 6ad622b6
		}

		// If order status is created, then the payment has been cancelled
		if order.Status == paypal.OrderStatusCreated {
			paymentSession.Status = service.Failed.String()
		}

		// To match the format time is saved to mongo, e.g. "2018-11-22T08:39:16.782Z", truncate the time
		paymentSession.CompletedAt = time.Now().Truncate(time.Millisecond)

		responseType, err = paymentService.PatchPaymentSession(req, paymentID, *paymentSession)
		if err != nil {
			log.ErrorR(req, fmt.Errorf("error setting payment status: [%v]", err), log.Data{"service_response_type": responseType.String()})
			switch responseType {
			case service.Error:
				w.WriteHeader(http.StatusInternalServerError)
				return
			default:
				w.WriteHeader(http.StatusInternalServerError)
				return
			}
		}

		// Prepare parameters needed for redirecting
		params := models.RedirectParams{
			State:  paymentSession.MetaData.State,
			Ref:    paymentSession.Reference,
			Status: paymentSession.Status,
		}

		log.InfoR(req, "Successfully Closed payment session", log.Data{"payment_id": paymentID, "status": paymentSession.Status})

		err = handlePaymentMessage(paymentSession.MetaData.ID)
		if err != nil {
			log.ErrorR(req, fmt.Errorf("error producing payment kafka message: [%v]", err))
			w.WriteHeader(http.StatusInternalServerError)
			return
		}
		redirectUser(w, req, paymentSession.MetaData.RedirectURI, params)
	})
}<|MERGE_RESOLUTION|>--- conflicted
+++ resolved
@@ -189,7 +189,6 @@
 			return
 		}
 
-<<<<<<< HEAD
 		statusResponse, responseType, err := externalPaymentSvc.CheckPaymentProviderStatus(paymentSession)
 		if err != nil {
 			log.ErrorR(req, fmt.Errorf("error getting payment status from PayPal: [%w]", err), log.Data{"service_response_type": responseType.String()})
@@ -197,26 +196,15 @@
 			return
 		}
 
-		if statusResponse.Status != paypal.OrderStatusApproved {
+		if statusResponse.Status != paypal.OrderStatusApproved && statusResponse.Status != paypal.OrderStatusCreated {
 			log.ErrorR(req, fmt.Errorf("error - paypal payment status not approved, status is: [%s]", statusResponse.Status))
-=======
-		if order.Status != paypal.OrderStatusApproved && order.Status != paypal.OrderStatusCreated {
-			log.ErrorR(req, fmt.Errorf("error - paypal payment status not approved, status is: [%s]", order.Status))
->>>>>>> 6ad622b6
-			w.WriteHeader(http.StatusInternalServerError)
-			return
-		}
-
-<<<<<<< HEAD
-		response, err := externalPaymentSvc.CapturePayment(paymentSession.MetaData.ExternalPaymentStatusID)
-		if err != nil {
-			log.ErrorR(req, fmt.Errorf("error capturing payment: %v", err))
-			w.WriteHeader(http.StatusInternalServerError)
-			return
-=======
+			w.WriteHeader(http.StatusInternalServerError)
+			return
+		}
+
 		// If order has been approved, then proceed to capture payment
-		if order.Status == paypal.OrderStatusApproved {
-			response, err := externalPaymentSvc.CapturePayment(orderID)
+		if statusResponse.Status == paypal.OrderStatusApproved {
+			response, err := externalPaymentSvc.CapturePayment(paymentSession.MetaData.ExternalPaymentStatusID)
 			if err != nil {
 				log.ErrorR(req, fmt.Errorf("error capturing payment: %v", err))
 				w.WriteHeader(http.StatusInternalServerError)
@@ -232,11 +220,10 @@
 			default:
 				paymentSession.Status = service.Failed.String()
 			}
->>>>>>> 6ad622b6
 		}
 
 		// If order status is created, then the payment has been cancelled
-		if order.Status == paypal.OrderStatusCreated {
+		if statusResponse.Status == paypal.OrderStatusCreated {
 			paymentSession.Status = service.Failed.String()
 		}
 
