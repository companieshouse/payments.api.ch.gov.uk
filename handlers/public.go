--- conflicted
+++ resolved
@@ -1,19 +1,7 @@
 package handlers
 
 import (
-<<<<<<< HEAD
-	"encoding/json"
-	"fmt"
-	"io/ioutil"
-	"math/rand"
 	"net/http"
-	"net/url"
-	"strconv"
-	"strings"
-	"time"
-=======
-	"net/http"
->>>>>>> 73bd4dbd
 
 	"github.com/companieshouse/payments.api.ch.gov.uk/config"
 	"github.com/companieshouse/payments.api.ch.gov.uk/dao"
@@ -29,159 +17,11 @@
 	p := &service.PaymentService{
 		DAO: m,
 	}
-<<<<<<< HEAD
-	r.Get("/healthcheck", getHealthCheck).Name("get-healthcheck")
-	r.Post("/payments", p.createPaymentSession).Name("create-payment")
-}
-
-// Return a 200 response if service is running
-func getHealthCheck(w http.ResponseWriter, _ *http.Request) {
-	w.WriteHeader(http.StatusOK)
-}
-
-// Create a payment session and return a journey URL for the calling app to redirect to
-func (service *paymentService) createPaymentSession(w http.ResponseWriter, req *http.Request) {
-	if req.Body == nil {
-		log.ErrorR(req, fmt.Errorf("request body empty"))
-		w.WriteHeader(http.StatusBadRequest)
-		return
-	}
-
-	requestDecoder := json.NewDecoder(req.Body)
-	var incomingPaymentResourceRequest models.IncomingPaymentResourceRequest
-	if requestDecoder.Decode(&incomingPaymentResourceRequest) != nil {
-		log.ErrorR(req, fmt.Errorf("request body invalid"))
-		w.WriteHeader(http.StatusBadRequest)
-		return
-	}
-
-	paymentResource, err := getPaymentResource(w, req, incomingPaymentResourceRequest.Resource)
-	if err != nil {
-		return
-	}
-
-	user := strings.Split(req.Header.Get("Eric-Authorised-User"), ";")
-	email := user[0]
-	var forename string
-	var surname string
-
-	for i := 1; i < len(user); i++ {
-		v := strings.Split(user[i], "=")
-		if v[0] == " forename" {
-			forename = v[1]
-		} else if v[0] == " surname" {
-			surname = v[1]
-		} else {
-			log.ErrorR(req, fmt.Errorf("unexpected format in Eric-Authorised-User: %s", user))
-			w.WriteHeader(http.StatusInternalServerError)
-			return
-		}
-	}
-	paymentResource.CreatedBy = models.CreatedBy{
-		ID:       req.Header.Get("Eric-Identity"),
-		Email:    email,
-		Forename: forename,
-		Surname:  surname,
-	}
-
-	paymentResource.CreatedAt = time.Now()
-	paymentResource.Reference = incomingPaymentResourceRequest.Reference
-	paymentResource.ID = generateID()
-
-	err = service.DAO.CreatePaymentResourceDB(paymentResource)
-	if err != nil {
-		log.ErrorR(req, fmt.Errorf("error writing to MongoDB: %v", err))
-		w.WriteHeader(http.StatusInternalServerError)
-		return
-	}
-
-	// Add data to response
-	w.Header().Set("Content-Type", "application/json")
-	err = json.NewEncoder(w).Encode(paymentResource)
-	if err != nil {
-		log.ErrorR(req, fmt.Errorf("error writing response: %v", err))
-		w.WriteHeader(http.StatusInternalServerError)
-		return
-	}
-=======
->>>>>>> 73bd4dbd
-
 	r.Get("/healthcheck", healthCheck).Name("get-healthcheck")
 	r.Post("/payments", p.CreatePaymentSession).Name("create-payment")
 }
 
-<<<<<<< HEAD
-func getPaymentResource(w http.ResponseWriter, req *http.Request, resource string) (*models.PaymentResource, error) {
-
-	cfg, err := config.Get()
-	if err != nil {
-		log.ErrorR(req, fmt.Errorf("error getting config: [%v]", err))
-		w.WriteHeader(http.StatusInternalServerError)
-		return nil, err
-	}
-	parsedURL, err := url.Parse(resource)
-	if err != nil {
-		log.ErrorR(req, fmt.Errorf("error parsing resource: [%v]", err))
-		w.WriteHeader(http.StatusBadRequest)
-		return nil, err
-	}
-
-	whitelist := strings.Split(cfg.DomainWhitelist, ",")
-	matched := false
-	for _, domain := range whitelist {
-		if parsedURL.Host == domain {
-			matched = true
-			break
-		}
-	}
-	if !matched {
-		err = fmt.Errorf("invalid resource domain: %s", parsedURL.Host)
-		log.ErrorR(req, err)
-		w.WriteHeader(http.StatusBadRequest)
-		return nil, err
-	}
-
-	resourceReq, err := http.NewRequest("GET", resource, nil)
-	if err != nil {
-		log.ErrorR(resourceReq, fmt.Errorf("failed to create Resource Request: [%v]", err))
-		w.WriteHeader(http.StatusInternalServerError)
-		return nil, err
-	}
-
-	var client http.Client
-	resp, err := client.Do(resourceReq)
-	if err != nil {
-		log.ErrorR(resourceReq, fmt.Errorf("error getting Cost Resource: [%v]", err))
-		w.WriteHeader(http.StatusInternalServerError)
-		return nil, err
-	}
-	defer resp.Body.Close()
-	body, err := ioutil.ReadAll(resp.Body)
-	if err != nil {
-		log.ErrorR(resourceReq, fmt.Errorf("error reading Cost Resource: [%v]", err))
-		w.WriteHeader(http.StatusInternalServerError)
-		return nil, err
-	}
-
-	// TODO save cost resource and ensure all mandatory fields are present:
-
-	paymentResource := &models.PaymentResource{}
-	err = json.Unmarshal(body, paymentResource)
-	if err != nil {
-		log.ErrorR(resourceReq, fmt.Errorf("error reading Cost Resource: [%v]", err))
-		w.WriteHeader(http.StatusInternalServerError)
-		return nil, err
-	}
-	return paymentResource, nil
-}
-
-// Generates a string of 20 numbers made up of 7 random numbers, followed by 13 numbers derived from the current time
-func generateID() (i string) {
-	ranNumber := fmt.Sprintf("%07d", rand.Intn(9999999))
-	millis := strconv.FormatInt(time.Now().UnixNano()/int64(time.Millisecond), 10)
-	return ranNumber + millis
-=======
+// Return a 200 response if service is running
 func healthCheck(w http.ResponseWriter, _ *http.Request) {
 	w.WriteHeader(http.StatusOK)
->>>>>>> 73bd4dbd
 }