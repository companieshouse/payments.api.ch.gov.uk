--- conflicted
+++ resolved
@@ -154,12 +154,8 @@
 		return
 	}
 
-<<<<<<< HEAD
-	err = paymentService.PatchPaymentSession(paymentSession.MetaData.ID, PaymentResourceUpdateData)
-=======
-	responseType, err := paymentService.PatchPaymentSession(id, PaymentResourceUpdateData)
+	responseType, err := paymentService.PatchPaymentSession(paymentSession.MetaData.ID, PaymentResourceUpdateData)
 
->>>>>>> 3f51ea29
 	if err != nil {
 		log.ErrorR(req, fmt.Errorf("error patching payment resource: [%v]", err))
 		switch responseType {
