--- conflicted
+++ resolved
@@ -683,46 +683,7 @@
 			},
 		}
 
-<<<<<<< HEAD
 		statusResponse := models.StatusResponse{
-=======
-		captureResponse := paypal.CaptureOrderResponse{
-			PurchaseUnits: []paypal.CapturedPurchaseUnit{
-				{
-					Payments: &paypal.CapturedPayments{
-						Captures: []paypal.CaptureAmount{
-							{
-								Status: "INCOMPLETE",
-							},
-						},
-					},
-				},
-			},
-		}
-
-		mockExternalPaymentProvidersService.EXPECT().GetOrderDetails(gomock.Any()).Return(&order, nil)
-		mock.EXPECT().GetPaymentResource(gomock.Any()).Return(&paymentSession, nil).AnyTimes()
-		mockExternalPaymentProvidersService.EXPECT().CapturePayment(gomock.Any()).Return(&captureResponse, nil)
-		mock.EXPECT().PatchPaymentResource(gomock.Any(), gomock.Any()).Return(nil)
-
-		handlePaymentMessage = mockProduceKafkaMessage
-
-		httpmock.Activate()
-		defer httpmock.DeactivateAndReset()
-		jsonResponse, _ := httpmock.NewJsonResponder(200, defaultCosts)
-		httpmock.RegisterResponder("GET", "http://dummy-url", jsonResponse)
-
-		res := serveHandlePayPalCallback(mockExternalPaymentProvidersService, true)
-		So(res.Code, ShouldEqual, http.StatusSeeOther)
-	})
-
-	Convey("Error setting successful payment status", t, func() {
-		mock := dao.NewMockDAO(mockCtrl)
-		cfg, _ := config.Get()
-		paymentService = createMockPaymentService(mock, cfg)
-		order := paypal.Order{
-			ID:     "1234",
->>>>>>> 6ad622b6
 			Status: paypal.OrderStatusApproved,
 		}
 
@@ -808,16 +769,8 @@
 	Convey("Successful redirect if payment is cancelled", t, func() {
 		mock := dao.NewMockDAO(mockCtrl)
 		cfg, _ := config.Get()
-		paymentService = createMockPaymentService(mock, cfg)
-		order := paypal.Order{
-			ID:     "1234",
-			Status: paypal.OrderStatusCreated,
-			PurchaseUnits: []paypal.PurchaseUnit{
-				{
-					ReferenceID: "test",
-				},
-			},
-		}
+		cfg.ExpiryTimeInMinutes = "60"
+		paymentService = createMockPaymentService(mock, cfg)
 
 		paymentSession := models.PaymentResourceDB{
 			Data: models.PaymentResourceDataDB{
@@ -831,7 +784,11 @@
 			},
 		}
 
-		mockExternalPaymentProvidersService.EXPECT().GetOrderDetails(gomock.Any()).Return(&order, nil)
+		statusResponse := models.StatusResponse{
+			Status: paypal.OrderStatusCreated,
+		}
+
+		mockExternalPaymentProvidersService.EXPECT().CheckPaymentProviderStatus(gomock.Any()).Return(&statusResponse, service.Success, nil)
 		mock.EXPECT().GetPaymentResource(gomock.Any()).Return(&paymentSession, nil).AnyTimes()
 		mock.EXPECT().PatchPaymentResource(gomock.Any(), gomock.Any()).Return(nil)
 
