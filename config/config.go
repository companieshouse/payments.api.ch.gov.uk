// Package config defines the environment variable and command-line flags
// supported by this service and includes default values for particular
// fields.
package config

import (
	"sync"

	"github.com/companieshouse/gofigure"
)

var cfg *Config
var mtx sync.Mutex

// Config defines the configuration options for this service.
type Config struct {
<<<<<<< HEAD
	BindAddr                   string `env:"BIND_ADDR"                       flag:"bind-addr"                         flagDesc:"Bind address"`
	Collection                 string `env:"MONGODB_COLLECTION"              flag:"mongodb-collection"                flagDesc:"MongoDB collection for data"`
	Database                   string `env:"MONGODB_DATABASE"                flag:"mongodb-database"                  flagDesc:"MongoDB database for data"`
	MongoDBURL                 string `env:"MONGODB_URL"                     flag:"mongodb-url"                       flagDesc:"MongoDB server URL"`
	DomainWhitelist            string `env:"DOMAIN_WHITELIST"                flag:"domain-whitelist"                  flagDesc:"List of Valid Domains"`
	PaymentsWebURL             string `env:"PAYMENTS_WEB_URL"                flag:"payments-web-url"                  flagDesc:"Base URL for the Payment Service Web"`
	PaymentsApiURL             string `env:"PAYMENTS_API_URL"                flag:"payments-api-url"                  flagDesc:"Base URL for the Payment Service API"`
	GovPayURL                  string `env:"GOV_PAY_URL"                     flag:"gov-pay-url"                       flagDesc:"URL used to make calls to GovPay"`
	GovPayBearerTokenTreasury  string `env:"GOV_PAY_BEARER_TOKEN_TREASURY"   flag:"gov-pay-bearer-token-treasury"     flagDesc:"Bearer Token used to authenticate API calls with GovPay for treasury payments"`
	GovPayBearerTokenChAccount string `env:"GOV_PAY_BEARER_TOKEN_CH_ACCOUNT" flag:"gov-pay-bearer-token-ch-account"   flagDesc:"Bearer Token used to authenticate API calls with GovPay for Companies House Payments"`
=======
	BindAddr            string `env:"BIND_ADDR"               flag:"bind-addr"               flagDesc:"Bind address"`
	Collection          string `env:"MONGODB_COLLECTION"      flag:"mongodb-collection"      flagDesc:"MongoDB collection for data"`
	Database            string `env:"MONGODB_DATABASE"        flag:"mongodb-database"        flagDesc:"MongoDB database for data"`
	MongoDBURL          string `env:"MONGODB_URL"             flag:"mongodb-url"             flagDesc:"MongoDB server URL"`
	DomainWhitelist     string `env:"DOMAIN_WHITELIST"        flag:"domain-whitelist"        flagDesc:"List of Valid Domains"`
	PaymentsWebURL      string `env:"PAYMENTS_WEB_URL"        flag:"payments-web-url"        flagDesc:"Base URL for the Payment Service Web"`
	PaymentsApiURL      string `env:"PAYMENTS_API_URL"        flag:"payments-api-url"        flagDesc:"Base URL for the Payment Service API"`
	GovPayURL           string `env:"GOV_PAY_URL"             flag:"gov-pay-url"             flagDesc:"URL used to make calls to GovPay"`
	GovPayBearerToken   string `env:"GOV_PAY_BEARER_TOKEN"    flag:"gov-pay-bearer-token"    flagDesc:"Bearer Token used to authenticate API calls with GovPay"`
	ExpiryTimeInMinutes string `env:"EXPIRY_TIME_IN_MINUTES"  flag:"expiry-time-in-minsutes" flagDesc:"The expiry time for the payment session in minutes"`
>>>>>>> 52b6438d
}

// DefaultConfig returns a pointer to a Config instance that has been populated
// with default values.
func DefaultConfig() *Config {
	return &Config{
		Database:            "payments",
		Collection:          "payments",
		ExpiryTimeInMinutes: "90",
	}
}

// Get returns a pointer to a Config instance that has been populated with
// values provided by the environment or command-line flags, or with default
// values if none are provided.
func Get() (*Config, error) {
	mtx.Lock()
	defer mtx.Unlock()

	if cfg != nil {
		return cfg, nil
	}

	cfg = DefaultConfig()

	err := gofigure.Gofigure(cfg)
	if err != nil {
		return nil, err
	}

	return cfg, nil
}<|MERGE_RESOLUTION|>--- conflicted
+++ resolved
@@ -14,7 +14,6 @@
 
 // Config defines the configuration options for this service.
 type Config struct {
-<<<<<<< HEAD
 	BindAddr                   string `env:"BIND_ADDR"                       flag:"bind-addr"                         flagDesc:"Bind address"`
 	Collection                 string `env:"MONGODB_COLLECTION"              flag:"mongodb-collection"                flagDesc:"MongoDB collection for data"`
 	Database                   string `env:"MONGODB_DATABASE"                flag:"mongodb-database"                  flagDesc:"MongoDB database for data"`
@@ -25,18 +24,7 @@
 	GovPayURL                  string `env:"GOV_PAY_URL"                     flag:"gov-pay-url"                       flagDesc:"URL used to make calls to GovPay"`
 	GovPayBearerTokenTreasury  string `env:"GOV_PAY_BEARER_TOKEN_TREASURY"   flag:"gov-pay-bearer-token-treasury"     flagDesc:"Bearer Token used to authenticate API calls with GovPay for treasury payments"`
 	GovPayBearerTokenChAccount string `env:"GOV_PAY_BEARER_TOKEN_CH_ACCOUNT" flag:"gov-pay-bearer-token-ch-account"   flagDesc:"Bearer Token used to authenticate API calls with GovPay for Companies House Payments"`
-=======
-	BindAddr            string `env:"BIND_ADDR"               flag:"bind-addr"               flagDesc:"Bind address"`
-	Collection          string `env:"MONGODB_COLLECTION"      flag:"mongodb-collection"      flagDesc:"MongoDB collection for data"`
-	Database            string `env:"MONGODB_DATABASE"        flag:"mongodb-database"        flagDesc:"MongoDB database for data"`
-	MongoDBURL          string `env:"MONGODB_URL"             flag:"mongodb-url"             flagDesc:"MongoDB server URL"`
-	DomainWhitelist     string `env:"DOMAIN_WHITELIST"        flag:"domain-whitelist"        flagDesc:"List of Valid Domains"`
-	PaymentsWebURL      string `env:"PAYMENTS_WEB_URL"        flag:"payments-web-url"        flagDesc:"Base URL for the Payment Service Web"`
-	PaymentsApiURL      string `env:"PAYMENTS_API_URL"        flag:"payments-api-url"        flagDesc:"Base URL for the Payment Service API"`
-	GovPayURL           string `env:"GOV_PAY_URL"             flag:"gov-pay-url"             flagDesc:"URL used to make calls to GovPay"`
-	GovPayBearerToken   string `env:"GOV_PAY_BEARER_TOKEN"    flag:"gov-pay-bearer-token"    flagDesc:"Bearer Token used to authenticate API calls with GovPay"`
-	ExpiryTimeInMinutes string `env:"EXPIRY_TIME_IN_MINUTES"  flag:"expiry-time-in-minsutes" flagDesc:"The expiry time for the payment session in minutes"`
->>>>>>> 52b6438d
+	ExpiryTimeInMinutes        string `env:"EXPIRY_TIME_IN_MINUTES"          flag:"expiry-time-in-minsutes"           flagDesc:"The expiry time for the payment session in minutes"`
 }
 
 // DefaultConfig returns a pointer to a Config instance that has been populated
