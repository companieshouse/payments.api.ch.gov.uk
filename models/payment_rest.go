--- conflicted
+++ resolved
@@ -22,8 +22,9 @@
 	PaymentMethod           string             `json:"payment_method,omitempty"`
 	Reference               string             `json:"reference,omitempty"`
 	Status                  string             `json:"status"`
-<<<<<<< HEAD
-	Costs                   []CostResourceRest `json:"items"`
+	Costs                   []CostResourceRest `json:"costs"`
+	Etag                    string             `json:"etag"`
+	Kind                    string             `json:"kind"`
 	MetaData                PaymentResourceMetaDataRest
 }
 
@@ -33,11 +34,6 @@
 	RedirectURI              string
 	State                    string
 	ExternalPaymentStatusURI string
-=======
-	Costs                   []CostResourceRest `json:"costs"`
-	Etag                    string             `json:"etag"`
-	Kind                    string             `json:"kind"`
->>>>>>> c59547a4
 }
 
 // CreatedByRest is the user who is creating the payment session
