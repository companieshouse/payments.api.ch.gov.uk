package models

import "time"

// IncomingPaymentResourceRequest is the data received in the body of the incoming request
type IncomingPaymentResourceRequest struct {
	RedirectURI string `json:"redirect_uri" validate:"required"`
	Reference   string `json:"reference"`
	Resource    string `json:"resource"     validate:"required"`
	State       string `json:"state"        validate:"required"`
}

// PaymentResourceRest is public facing payment details to be returned in the response
type PaymentResourceRest struct {
	Amount                  string             `json:"amount"`
	AvailablePaymentMethods []string           `json:"available_payment_methods,omitempty"`
	CompletedAt             time.Time          `json:"completed_at,omitempty"`
	CreatedAt               time.Time          `json:"created_at,omitempty"`
	CreatedBy               CreatedByRest      `json:"created_by"`
	Description             string             `json:"description"`
	Links                   PaymentLinksRest   `json:"links"`
	PaymentMethod           string             `json:"payment_method,omitempty"`
	Reference               string             `json:"reference,omitempty"`
	Status                  string             `json:"status"`
<<<<<<< HEAD
	Costs                   []CostResourceRest `json:"costs"`
=======
	Costs                   []CostResourceRest `json:"items"`
	Etag                    string             `json:"etag"`
	Kind                    string             `json:"kind"`
>>>>>>> 54ed9a94
}

// CreatedByRest is the user who is creating the payment session
type CreatedByRest struct {
	Email    string `json:"email"`
	Forename string `json:"forename"`
	ID       string `json:"id"`
	Surname  string `json:"surname"`
}

// PaymentLinksRest is a set of URLs related to the resource, including self
type PaymentLinksRest struct {
	Journey  string `json:"journey"`
	Resource string `json:"resource"`
	Self     string `json:"self" validate:"required"`
}

// CostResourceRest contains the details of an individual Cost Resource
type CostResourceRest struct {
	Amount                  string            `json:"amount"                    validate:"required"`
	AvailablePaymentMethods []string          `json:"available_payment_methods" validate:"required"`
	ClassOfPayment          []string          `json:"class_of_payment"          validate:"required"`
	Description             string            `json:"description"               validate:"required"`
	DescriptionIdentifier   string            `json:"description_identifier"    validate:"required"`
	DescriptionValues       map[string]string `json:"description_values"`
	Links                   CostLinksRest     `json:"links"                     validate:"required"`
}

// CostLinksRest is a set of URLs related to the resource, including self
type CostLinksRest struct {
	Resource string `json:"resource"`
	Self     string `json:"self" validate:"required"`
}<|MERGE_RESOLUTION|>--- conflicted
+++ resolved
@@ -22,13 +22,9 @@
 	PaymentMethod           string             `json:"payment_method,omitempty"`
 	Reference               string             `json:"reference,omitempty"`
 	Status                  string             `json:"status"`
-<<<<<<< HEAD
 	Costs                   []CostResourceRest `json:"costs"`
-=======
-	Costs                   []CostResourceRest `json:"items"`
 	Etag                    string             `json:"etag"`
 	Kind                    string             `json:"kind"`
->>>>>>> 54ed9a94
 }
 
 // CreatedByRest is the user who is creating the payment session
