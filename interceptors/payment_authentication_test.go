--- conflicted
+++ resolved
@@ -26,14 +26,11 @@
 	Description:             "desc",
 	DescriptionIdentifier:   "identifier",
 	Links:                   models.CostLinksRest{Self: "self"},
-<<<<<<< HEAD
-=======
 }
 
 var defaultCosts = models.CostsRest{
 	Description: "costs_desc",
 	Costs:       []models.CostResourceRest{defaultCostRest},
->>>>>>> 34f0b147
 }
 
 func createMockPaymentService(mockDAO *dao.MockDAO, cfg *config.Config) service.PaymentService {
