package service

import (
	"encoding/json"
	"errors"
	"fmt"
	"io/ioutil"
	"math/rand"
	"net/http"
	"net/url"
	"regexp"
	"strconv"
	"strings"
	"time"

	"github.com/companieshouse/chs.go/log"
	"github.com/companieshouse/payments.api.ch.gov.uk/config"
	"github.com/companieshouse/payments.api.ch.gov.uk/dao"
	"github.com/companieshouse/payments.api.ch.gov.uk/models"
	"github.com/shopspring/decimal"
	"gopkg.in/go-playground/validator.v9"
)

// PaymentService contains the DAO for db access
type PaymentService struct {
	DAO    dao.DAO
	Config config.Config
}

// CreatePaymentSession creates a payment session and returns a journey URL for the calling app to redirect to
func (service *PaymentService) CreatePaymentSession(w http.ResponseWriter, req *http.Request) {
	if req.Body == nil {
		log.ErrorR(req, fmt.Errorf("request body empty"))
		w.WriteHeader(http.StatusBadRequest)
		return
	}

	requestDecoder := json.NewDecoder(req.Body)
	var incomingPaymentResourceRequest models.IncomingPaymentResourceRequest
	err := requestDecoder.Decode(&incomingPaymentResourceRequest)
	if err != nil {
		log.ErrorR(req, fmt.Errorf("request body invalid: [%v]", err))
		w.WriteHeader(http.StatusBadRequest)
		return
	}

	costs, httpStatus, err := getCosts(incomingPaymentResourceRequest.Resource, &service.Config)
	if err != nil {
		log.ErrorR(req, fmt.Errorf("error getting payment resource: [%v]", err))
		w.WriteHeader(httpStatus)
		return
	}

	totalAmount, err := getTotalAmount(costs)
	if err != nil {
		log.ErrorR(req, fmt.Errorf("error getting amount from costs: [%v]", err))
		w.WriteHeader(http.StatusInternalServerError)
		return
	}

	user := strings.Split(req.Header.Get("Eric-Authorised-User"), ";")
	email := user[0]
	var forename string
	var surname string

	for i := 1; i < len(user); i++ {
		v := strings.Split(user[i], "=")
		if v[0] == " forename" {
			forename = v[1]
		} else if v[0] == " surname" {
			surname = v[1]
		} else {
			log.ErrorR(req, fmt.Errorf("unexpected format in Eric-Authorised-User: %s", user))
			w.WriteHeader(http.StatusInternalServerError)
			return
		}
	}

	var paymentResource models.PaymentResource
	paymentResource.Data.CreatedBy = models.CreatedBy{
		ID:       req.Header.Get("Eric-Identity"),
		Email:    email,
		Forename: forename,
		Surname:  surname,
	}
	paymentResource.Data.Amount = totalAmount
	paymentResource.Data.CreatedAt = time.Now()
	paymentResource.Data.Reference = incomingPaymentResourceRequest.Reference
	paymentResource.ID = generateID()

	journeyURL := service.Config.PaymentsWebURL + "/payments/" + paymentResource.ID + "/pay"
	paymentResource.Data.Links = models.Links{
		Journey:  journeyURL,
		Resource: incomingPaymentResourceRequest.Resource,
	}

	err = service.DAO.CreatePaymentResource(&paymentResource)
	if err != nil {
		log.ErrorR(req, fmt.Errorf("error writing to MongoDB: %v", err))
		w.WriteHeader(http.StatusInternalServerError)
		return
	}

	// Add data to response
	w.Header().Set("Content-Type", "application/json")
	w.Header().Set("Location", journeyURL)
	w.WriteHeader(http.StatusCreated)

	err = json.NewEncoder(w).Encode(paymentResource.Data)
	if err != nil {
		log.ErrorR(req, fmt.Errorf("error writing response: %v", err))
		return
	}

	log.InfoR(req, "Successfully POST request for new payment resource: "+paymentResource.ID)
}

// GetPaymentSession retrieves the payment session
func (service *PaymentService) GetPaymentSession(w http.ResponseWriter, req *http.Request) {
	id := req.URL.Query().Get(":payment_id")
	if id == "" {
		log.ErrorR(req, fmt.Errorf("payment id not supplied"))
		w.WriteHeader(http.StatusBadRequest)
		return
	}

	paymentSession, httpStatus, err := (*PaymentService).getPaymentSession(service, id)
	if err != nil {
		w.WriteHeader(httpStatus)
		log.ErrorR(req, err)
		return
	}

	w.Header().Set("Content-Type", "application/json")

	err = json.NewEncoder(w).Encode(paymentSession)
	if err != nil {
		log.ErrorR(req, fmt.Errorf("error writing response: %v", err))
		return
	}

	log.InfoR(req, "Successfully GET request for payment resource: "+id)
}

// PatchPaymentSession patches and updates the payment session
func (service *PaymentService) PatchPaymentSession(w http.ResponseWriter, req *http.Request) {
	id := req.URL.Query().Get(":payment_id")
	if id == "" {
		log.ErrorR(req, fmt.Errorf("payment id not supplied"))
		w.WriteHeader(http.StatusBadRequest)
		return
	}

	if req.Body == nil {
		log.ErrorR(req, fmt.Errorf("request body empty"))
		w.WriteHeader(http.StatusBadRequest)
		return
	}

	requestDecoder := json.NewDecoder(req.Body)
	var PaymentResourceUpdate models.PaymentResourceData
	err := requestDecoder.Decode(&PaymentResourceUpdate)
	if err != nil {
		log.ErrorR(req, fmt.Errorf("request body invalid: [%v]", err))
		w.WriteHeader(http.StatusBadRequest)
		return
	}

	if PaymentResourceUpdate.PaymentMethod == "" && PaymentResourceUpdate.Status == "" {
		log.ErrorR(req, fmt.Errorf("no valid fields for the patch request has been supplied for resource [%s]", id))
		w.WriteHeader(http.StatusBadRequest)
		return
	}

	err = service.DAO.PatchPaymentResource(id, &PaymentResourceUpdate)
	if err != nil {
		log.ErrorR(req, fmt.Errorf("error patching payment session on database: [%v]", err))
		w.WriteHeader(http.StatusInternalServerError)
	}

	log.InfoR(req, "Successfully PATCH request for payment resource: "+id)
}

func (service *PaymentService) getPaymentSession(id string) (*models.PaymentResourceData, int, error) {
	paymentResource, err := service.DAO.GetPaymentResource(id)
	if paymentResource == nil {
		return nil, http.StatusForbidden, fmt.Errorf("payment session not found. id: %s", id)
	}
	if err != nil {
		return nil, http.StatusInternalServerError, fmt.Errorf("error getting payment resource from db: [%v]", err)
	}

	costs, httpStatus, err := getCosts(paymentResource.Data.Links.Resource, &service.Config)
	if err != nil {
		return nil, httpStatus, fmt.Errorf("error getting payment resource: [%v]", err)
	}

	totalAmount, err := getTotalAmount(costs)
	if err != nil {
		return nil, http.StatusInternalServerError, fmt.Errorf("error getting amount from costs: [%v]", err)
	}

	if totalAmount != paymentResource.Data.Amount {
		// TODO Expire payment session
		return nil, http.StatusForbidden, fmt.Errorf("amount in payment resource [%s] different from db [%s] for id [%s]", totalAmount, paymentResource.Data.Amount, paymentResource.ID)
	}

	paymentResource.Data.Costs = *costs

	return &paymentResource.Data, http.StatusOK, nil
}

func getTotalAmount(costs *[]models.CostResource) (string, error) {
	r, err := regexp.Compile(`^\d+(\.\d{2})?$`)
	if err != nil {
		return "", err
	}
	var totalAmount decimal.Decimal
	for _, cost := range *costs {
		matched := r.MatchString(cost.Amount)
		if !matched {
			return "", fmt.Errorf("amount [%s] format incorrect", cost.Amount)
		}

		amount, _ := decimal.NewFromString(cost.Amount)
		totalAmount = totalAmount.Add(amount)
	}
	return totalAmount.String(), nil
}

<<<<<<< HEAD
func getCosts(w http.ResponseWriter, req *http.Request, resource string, cfg *config.Config) (*[]models.CostResource, error) {
	err := validateResource(resource, req, cfg)
	if err != nil {
		w.WriteHeader(http.StatusBadRequest)
		return nil, err
=======
func getCosts(resource string, cfg *config.Config) (*[]models.CostResource, int, error) {
	parsedURL, err := url.Parse(resource)
	if err != nil {
		return nil, http.StatusBadRequest, fmt.Errorf("error parsing resource: [%v]", err)
	}
	resourceDomain := strings.Join([]string{parsedURL.Scheme, parsedURL.Host}, "://")

	whitelist := strings.Split(cfg.DomainWhitelist, ",")
	matched := false
	for _, domain := range whitelist {
		if resourceDomain == domain {
			matched = true
			break
		}
	}
	if !matched {
		return nil, http.StatusBadRequest, fmt.Errorf("invalid resource domain: %s", resourceDomain)
>>>>>>> 417c83c0
	}

	resourceReq, err := http.NewRequest("GET", resource, nil)
	if err != nil {
		return nil, http.StatusInternalServerError, fmt.Errorf("failed to create Resource Request: [%v]", err)
	}

	var client http.Client
	resp, err := client.Do(resourceReq)
	if err != nil {
		return nil, http.StatusInternalServerError, fmt.Errorf("error getting Cost Resource: [%v]", err)
	}
	defer resp.Body.Close()

	if resp.StatusCode != http.StatusOK {
		if resp.StatusCode == http.StatusBadGateway {
			w.WriteHeader(http.StatusInternalServerError)
		} else {
			w.WriteHeader(http.StatusBadRequest)
		}
		err = errors.New("error getting Cost Resource")
		log.ErrorR(resourceReq, err)
		return nil, err
	}

	body, err := ioutil.ReadAll(resp.Body)
	if err != nil {
		return nil, http.StatusInternalServerError, fmt.Errorf("error reading Cost Resource: [%v]", err)
	}

	costs := &[]models.CostResource{}
	err = json.Unmarshal(body, costs)
	if err != nil {
		return nil, http.StatusInternalServerError, fmt.Errorf("error reading Cost Resource: [%v]", err)
	}
<<<<<<< HEAD

	if err = validateCosts(costs); err != nil {
		log.ErrorR(resourceReq, fmt.Errorf("invalid Cost Resource: [%v]", err))
		w.WriteHeader(http.StatusBadRequest)
		return nil, err
	}

	return costs, nil
=======
	return costs, http.StatusOK, nil
>>>>>>> 417c83c0
}

// Generates a string of 20 numbers made up of 7 random numbers, followed by 13 numbers derived from the current time
func generateID() (i string) {
	rand.Seed(time.Now().UTC().UnixNano())
	ranNumber := fmt.Sprintf("%07d", rand.Intn(9999999))
	millis := strconv.FormatInt(time.Now().UnixNano()/int64(time.Millisecond), 10)
	return ranNumber + millis
}

func validateResource(resource string, req *http.Request, cfg *config.Config) error {
	parsedURL, err := url.Parse(resource)
	if err != nil {
		log.ErrorR(req, fmt.Errorf("error parsing resource: [%v]", err))
		return err
	}
	resourceDomain := strings.Join([]string{parsedURL.Scheme, parsedURL.Host}, "://")

	whitelist := strings.Split(cfg.DomainWhitelist, ",")
	matched := false
	for _, domain := range whitelist {
		if resourceDomain == domain {
			matched = true
			break
		}
	}
	if !matched {
		err = fmt.Errorf("invalid resource domain: %s", resourceDomain)
		log.ErrorR(req, err)
		return err
	}
	return err
}

func validateCosts(costs *[]models.CostResource) error {
	validate := validator.New()
	for _, cost := range *costs {
		err := validate.Struct(cost)
		if err != nil {
			return err
		}
	}
	return nil
}<|MERGE_RESOLUTION|>--- conflicted
+++ resolved
@@ -228,17 +228,67 @@
 	return totalAmount.String(), nil
 }
 
-<<<<<<< HEAD
-func getCosts(w http.ResponseWriter, req *http.Request, resource string, cfg *config.Config) (*[]models.CostResource, error) {
-	err := validateResource(resource, req, cfg)
-	if err != nil {
-		w.WriteHeader(http.StatusBadRequest)
-		return nil, err
-=======
 func getCosts(resource string, cfg *config.Config) (*[]models.CostResource, int, error) {
+	err := validateResource(resource, cfg)
+	if err != nil {
+		return nil, http.StatusBadRequest, err
+	}
+
+	resourceReq, err := http.NewRequest("GET", resource, nil)
+	if err != nil {
+		return nil, http.StatusInternalServerError, fmt.Errorf("failed to create Resource Request: [%v]", err)
+	}
+
+	var client http.Client
+	resp, err := client.Do(resourceReq)
+	if err != nil {
+		return nil, http.StatusInternalServerError, fmt.Errorf("error getting Cost Resource: [%v]", err)
+	}
+	defer resp.Body.Close()
+
+	if resp.StatusCode != http.StatusOK {
+		var status int
+		if resp.StatusCode == http.StatusBadGateway {
+			status = http.StatusInternalServerError
+		} else {
+			status = http.StatusBadRequest
+		}
+		err = errors.New("error getting Cost Resource")
+		log.ErrorR(resourceReq, err)
+		return nil, status, err
+	}
+
+	body, err := ioutil.ReadAll(resp.Body)
+	if err != nil {
+		return nil, http.StatusInternalServerError, fmt.Errorf("error reading Cost Resource: [%v]", err)
+	}
+
+	costs := &[]models.CostResource{}
+	err = json.Unmarshal(body, costs)
+	if err != nil {
+		return nil, http.StatusInternalServerError, fmt.Errorf("error reading Cost Resource: [%v]", err)
+	}
+
+	if err = validateCosts(costs); err != nil {
+		log.ErrorR(resourceReq, fmt.Errorf("invalid Cost Resource: [%v]", err))
+		return nil, http.StatusBadRequest, err
+	}
+
+	return costs, http.StatusOK, nil
+}
+
+// Generates a string of 20 numbers made up of 7 random numbers, followed by 13 numbers derived from the current time
+func generateID() (i string) {
+	rand.Seed(time.Now().UTC().UnixNano())
+	ranNumber := fmt.Sprintf("%07d", rand.Intn(9999999))
+	millis := strconv.FormatInt(time.Now().UnixNano()/int64(time.Millisecond), 10)
+	return ranNumber + millis
+}
+
+func validateResource(resource string, cfg *config.Config) error {
 	parsedURL, err := url.Parse(resource)
 	if err != nil {
-		return nil, http.StatusBadRequest, fmt.Errorf("error parsing resource: [%v]", err)
+		return err
 	}
 	resourceDomain := strings.Join([]string{parsedURL.Scheme, parsedURL.Host}, "://")
 
@@ -251,84 +301,7 @@
 		}
 	}
 	if !matched {
-		return nil, http.StatusBadRequest, fmt.Errorf("invalid resource domain: %s", resourceDomain)
->>>>>>> 417c83c0
-	}
-
-	resourceReq, err := http.NewRequest("GET", resource, nil)
-	if err != nil {
-		return nil, http.StatusInternalServerError, fmt.Errorf("failed to create Resource Request: [%v]", err)
-	}
-
-	var client http.Client
-	resp, err := client.Do(resourceReq)
-	if err != nil {
-		return nil, http.StatusInternalServerError, fmt.Errorf("error getting Cost Resource: [%v]", err)
-	}
-	defer resp.Body.Close()
-
-	if resp.StatusCode != http.StatusOK {
-		if resp.StatusCode == http.StatusBadGateway {
-			w.WriteHeader(http.StatusInternalServerError)
-		} else {
-			w.WriteHeader(http.StatusBadRequest)
-		}
-		err = errors.New("error getting Cost Resource")
-		log.ErrorR(resourceReq, err)
-		return nil, err
-	}
-
-	body, err := ioutil.ReadAll(resp.Body)
-	if err != nil {
-		return nil, http.StatusInternalServerError, fmt.Errorf("error reading Cost Resource: [%v]", err)
-	}
-
-	costs := &[]models.CostResource{}
-	err = json.Unmarshal(body, costs)
-	if err != nil {
-		return nil, http.StatusInternalServerError, fmt.Errorf("error reading Cost Resource: [%v]", err)
-	}
-<<<<<<< HEAD
-
-	if err = validateCosts(costs); err != nil {
-		log.ErrorR(resourceReq, fmt.Errorf("invalid Cost Resource: [%v]", err))
-		w.WriteHeader(http.StatusBadRequest)
-		return nil, err
-	}
-
-	return costs, nil
-=======
-	return costs, http.StatusOK, nil
->>>>>>> 417c83c0
-}
-
-// Generates a string of 20 numbers made up of 7 random numbers, followed by 13 numbers derived from the current time
-func generateID() (i string) {
-	rand.Seed(time.Now().UTC().UnixNano())
-	ranNumber := fmt.Sprintf("%07d", rand.Intn(9999999))
-	millis := strconv.FormatInt(time.Now().UnixNano()/int64(time.Millisecond), 10)
-	return ranNumber + millis
-}
-
-func validateResource(resource string, req *http.Request, cfg *config.Config) error {
-	parsedURL, err := url.Parse(resource)
-	if err != nil {
-		log.ErrorR(req, fmt.Errorf("error parsing resource: [%v]", err))
-		return err
-	}
-	resourceDomain := strings.Join([]string{parsedURL.Scheme, parsedURL.Host}, "://")
-
-	whitelist := strings.Split(cfg.DomainWhitelist, ",")
-	matched := false
-	for _, domain := range whitelist {
-		if resourceDomain == domain {
-			matched = true
-			break
-		}
-	}
-	if !matched {
 		err = fmt.Errorf("invalid resource domain: %s", resourceDomain)
-		log.ErrorR(req, err)
 		return err
 	}
 	return err
