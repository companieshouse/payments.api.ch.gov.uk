package service

import (
	"crypto/sha1"
	"encoding/hex"
	"encoding/json"
	"errors"
	"fmt"
	"io/ioutil"
	"math/rand"
	"net/http"
	"net/url"
	"regexp"
	"strconv"
	"strings"
	"time"

	"github.com/companieshouse/chs.go/log"
	"github.com/companieshouse/payments.api.ch.gov.uk/config"
	"github.com/companieshouse/payments.api.ch.gov.uk/dao"
	"github.com/companieshouse/payments.api.ch.gov.uk/helpers"
	"github.com/companieshouse/payments.api.ch.gov.uk/models"
	"github.com/companieshouse/payments.api.ch.gov.uk/transformers"
	"github.com/shopspring/decimal"
	"gopkg.in/go-playground/validator.v9"
)

// PaymentService contains the DAO for db access
type PaymentService struct {
	DAO    dao.DAO
	Config config.Config
}

// PaymentStatus Enum Type
type PaymentStatus int

// PaymentSessionKind constant is the value stored in the payment resource kind field
const PaymentSessionKind = "payment-session#payment-session"
const PaymentSessionKey = "payment_session"

// Enumeration containing all possible payment statuses
const (
	Pending PaymentStatus = 1 + iota
	InProgress
	Paid
	NoFunds
	Failed
)

// String representation of payment statuses
var paymentStatuses = [...]string{
	"pending",
	"in-progress",
	"paid",
	"no-funds ",
	"failed",
}

func (paymentStatus PaymentStatus) String() string {
	return paymentStatuses[paymentStatus-1]
}

// CreatePaymentSession creates a payment session and returns a journey URL for the calling app to redirect to
func (service *PaymentService) CreatePaymentSession(req *http.Request, createResource models.IncomingPaymentResourceRequest) (*models.PaymentResourceRest, ResponseType, error) {

	err := validateIncomingPayment(createResource, &service.Config)
	if err != nil {
		err = fmt.Errorf("invalid incoming payment: [%v]", err)
		log.ErrorR(req, err)
		return nil, http.StatusBadRequest, err
	}

	// Get user details from context, put there by UserAuthenticationInterceptor
	userDetails, ok := req.Context().Value(helpers.ContextKeyUserDetails).(models.AuthUserDetails)
	if !ok {
		err = fmt.Errorf("invalid AuthUserDetails in request context")
		log.ErrorR(req, err)
		return nil, InvalidData, err
	}

<<<<<<< HEAD
	costs, status, err := getCosts(createResource.Resource)
=======
	costs, costsResponseType, err := getCosts(createResource.Resource, &service.Config)
>>>>>>> 1f6e9610
	if err != nil {
		err = fmt.Errorf("error getting payment resource: [%v]", err)
		log.ErrorR(req, err)
		return nil, costsResponseType, err
	}

	totalAmount, err := getTotalAmount(costs)
	if err != nil {
		err = fmt.Errorf("error getting amount from costs: [%v]", err)
		log.ErrorR(req, err)
		return nil, Error, err
	}

	//  Create payment session REST data from writable input fields and decorating with read only fields
	paymentResourceRest := models.PaymentResourceRest{}
	paymentResourceRest.CreatedBy = models.CreatedByRest{
		ID:       userDetails.Id,
		Email:    userDetails.Email,
		Forename: userDetails.Forename,
		Surname:  userDetails.Surname,
	}
	paymentResourceRest.Costs = *costs
	paymentResourceRest.Amount = totalAmount
	// To match the format time is saved to mongo, e.g. "2018-11-22T08:39:16.782Z", truncate the time
	paymentResourceRest.CreatedAt = time.Now().Truncate(time.Millisecond)

	paymentMethods := make(map[string]bool)
	for _, c := range *costs {
		for _, cc := range c.AvailablePaymentMethods {
			paymentMethods[cc] = true
		}
	}
	for k := range paymentMethods {
		paymentResourceRest.AvailablePaymentMethods = append(paymentResourceRest.AvailablePaymentMethods, k)
	}

	paymentResourceRest.Reference = createResource.Reference
	paymentResourceRest.Status = Pending.String()
	paymentResourceRest.Kind = PaymentSessionKind
	paymentResourceRest.Etag = generateEtag()
	paymentResourceID := generateID()

	journeyURL := service.Config.PaymentsWebURL + "/payments/" + paymentResourceID + "/pay"
	paymentResourceRest.Links = models.PaymentLinksRest{
		Journey:  journeyURL,
		Resource: createResource.Resource,
		Self:     fmt.Sprintf("payments/%s", paymentResourceID),
	}

	// transform the complete REST model to a DB model before writing to the DB
	paymentResourceEntity := transformers.PaymentTransformer{}.TransformToDB(paymentResourceRest)

	// set metadata fields on the DB model before writing
	paymentResourceEntity.ID = paymentResourceID
	paymentResourceEntity.State = createResource.State
	paymentResourceEntity.RedirectURI = createResource.RedirectURI

	err = service.DAO.CreatePaymentResource(&paymentResourceEntity)

	if err != nil {
		err = fmt.Errorf("error writing to MongoDB: %v", err)
		log.ErrorR(req, err)
		return nil, Error, err
	}

	return &paymentResourceRest, Success, nil
}

// PatchPaymentSession updates an existing payment session with the data provided from the Rest model
func (service *PaymentService) PatchPaymentSession(id string, PaymentResourceUpdateRest models.PaymentResourceRest) error {
	PaymentResourceUpdate := transformers.PaymentTransformer{}.TransformToDB(PaymentResourceUpdateRest)
	PaymentResourceUpdate.Data.Etag = generateEtag()
	PaymentResourceUpdate.Data.Status = InProgress.String()
	err := service.DAO.PatchPaymentResource(id, &PaymentResourceUpdate)
	if err != nil {
		err = fmt.Errorf("error patching payment session on database: [%v]", err)
		return err
	}
	return nil
}

// StoreExternalPaymentStatusURI stores a new value in the payment resource metadata for the ExternalPaymentStatusURI
func (service *PaymentService) StoreExternalPaymentStatusURI(req *http.Request, id string, externalPaymentStatusURI string) error {
	PaymentResourceUpdate := models.PaymentResourceDB{
		ExternalPaymentStatusURI: externalPaymentStatusURI,
	}
	err := service.DAO.PatchPaymentResource(id, &PaymentResourceUpdate)
	if err != nil {
		err = fmt.Errorf("error storing ExternalPaymentStatusURI on payment session: [%v]", err)
		log.ErrorR(req, err)
		return err
	}
	return nil
}

// GetPaymentSession retrieves the payment session with the given ID from the database
func (service *PaymentService) GetPaymentSession(req *http.Request, id string) (*models.PaymentResourceRest, ResponseType, error) {
	paymentResource, err := service.DAO.GetPaymentResource(id)
	if err != nil {
		err = fmt.Errorf("error getting payment resource from db: [%v]", err)
		log.ErrorR(req, err)
		return nil, Error, err
	}
	if paymentResource == nil {
		log.TraceR(req, "payment session not found", log.Data{"payment_id": id})
		return nil, NotFound, nil
	}

<<<<<<< HEAD
	costs, httpStatus, err := getCosts(paymentResource.Data.Links.Resource)
=======
	costs, costsResponseType, err := getCosts(paymentResource.Data.Links.Resource, &service.Config)
>>>>>>> 1f6e9610
	if err != nil {
		err = fmt.Errorf("error getting payment resource: [%v]", err)
		log.ErrorR(req, err)
		return nil, costsResponseType, err
	}

	totalAmount, err := getTotalAmount(costs)
	if err != nil {
		err = fmt.Errorf("error getting amount from costs: [%v]", err)
		log.ErrorR(req, err)
		return nil, Error, err
	}

	if totalAmount != paymentResource.Data.Amount {
		// TODO Expire payment session
		err = fmt.Errorf("amount in payment resource [%s] different from db [%s] for id [%s]", totalAmount, paymentResource.Data.Amount, paymentResource.ID)
		log.ErrorR(req, err)
		return nil, Forbidden, err
	}

	paymentResourceRest := transformers.PaymentTransformer{}.TransformToRest(*paymentResource)
	paymentResourceRest.Costs = *costs

	return &paymentResourceRest, Success, nil
}

func getTotalAmount(costs *[]models.CostResourceRest) (string, error) {
	r, err := regexp.Compile(`^\d+(\.\d{2})?$`)
	if err != nil {
		return "", err
	}
	var totalAmount decimal.Decimal
	for _, cost := range *costs {
		matched := r.MatchString(cost.Amount)
		if !matched {
			return "", fmt.Errorf("amount [%s] format incorrect", cost.Amount)
		}

		amount, _ := decimal.NewFromString(cost.Amount)
		totalAmount = totalAmount.Add(amount)
	}
	return totalAmount.StringFixed(2), nil
}

<<<<<<< HEAD
func getCosts(resource string) (*[]models.CostResourceRest, int, error) {
=======
func getCosts(resource string, cfg *config.Config) (*[]models.CostResourceRest, ResponseType, error) {
	err := validateResource(resource, cfg)
	if err != nil {
		return nil, InvalidData, err
	}
>>>>>>> 1f6e9610

	resourceReq, err := http.NewRequest("GET", resource, nil)
	if err != nil {
		return nil, Error, fmt.Errorf("failed to create Resource Request: [%v]", err)
	}

	var client http.Client
	resp, err := client.Do(resourceReq)
	if err != nil {
		return nil, Error, fmt.Errorf("error getting Cost Resource: [%v]", err)
	}
	defer resp.Body.Close()

	if resp.StatusCode != http.StatusOK {
		err = errors.New("error getting Cost Resource")
		log.ErrorR(resourceReq, err)
		return nil, InvalidData, err
	}

	body, err := ioutil.ReadAll(resp.Body)
	if err != nil {
		return nil, Error, fmt.Errorf("error reading Cost Resource: [%v]", err)
	}

	costs := &[]models.CostResourceRest{}
	err = json.Unmarshal(body, costs)
	if err != nil {
		return nil, InvalidData, fmt.Errorf("error reading Cost Resource: [%v]", err)
	}

	if err = validateCosts(costs); err != nil {
		log.ErrorR(resourceReq, fmt.Errorf("invalid Cost Resource: [%v]", err))
		return nil, InvalidData, err
	}

	return costs, Success, nil
}

// Generates a string of 20 numbers made up of 7 random numbers, followed by 13 numbers derived from the current time
func generateID() (i string) {
	rand.Seed(time.Now().UTC().UnixNano())
	ranNumber := fmt.Sprintf("%07d", rand.Intn(9999999))
	millis := strconv.FormatInt(time.Now().UnixNano()/int64(time.Millisecond), 10)
	return ranNumber + millis
}

// generateEtag generates a random etag which is generated on every write action on the payment session
func generateEtag() string {
	// Get a random number and the time in seconds and milliseconds
	rand.Seed(time.Now().UTC().UnixNano())
	randomNumber := fmt.Sprintf("%07d", rand.Intn(9999999))
	timeInMillis := strconv.FormatInt(time.Now().UnixNano()/int64(time.Millisecond), 10)
	timeInSeconds := strconv.FormatInt(time.Now().UnixNano()/int64(time.Second), 10)
	// Calculate a SHA-1 digest
	shaDigest := sha1.New()
	shaDigest.Write([]byte(randomNumber + timeInMillis + timeInSeconds))
	sha1_hash := hex.EncodeToString(shaDigest.Sum(nil))
	return sha1_hash
}

func validateIncomingPayment(incomingPaymentResourceRequest models.IncomingPaymentResourceRequest, cfg *config.Config) error {
	validate := validator.New()
	err := validate.Struct(incomingPaymentResourceRequest)
	if err != nil {
		return err
	}

	parsedURL, err := url.Parse(incomingPaymentResourceRequest.Resource)
	if err != nil {
		return err
	}
	resourceDomain := strings.Join([]string{parsedURL.Scheme, parsedURL.Host}, "://")

	whitelist := strings.Split(cfg.DomainWhitelist, ",")
	matched := false
	for _, domain := range whitelist {
		if resourceDomain == domain {
			matched = true
			break
		}
	}
	if !matched {
		err = fmt.Errorf("invalid resource domain: %s", resourceDomain)
	}
	return err
}

func validateCosts(costs *[]models.CostResourceRest) error {
	validate := validator.New()
	for _, cost := range *costs {
		err := validate.Struct(cost)
		if err != nil {
			return err
		}
	}
	return nil
}<|MERGE_RESOLUTION|>--- conflicted
+++ resolved
@@ -67,7 +67,7 @@
 	if err != nil {
 		err = fmt.Errorf("invalid incoming payment: [%v]", err)
 		log.ErrorR(req, err)
-		return nil, http.StatusBadRequest, err
+		return nil, InvalidData, err
 	}
 
 	// Get user details from context, put there by UserAuthenticationInterceptor
@@ -78,11 +78,7 @@
 		return nil, InvalidData, err
 	}
 
-<<<<<<< HEAD
-	costs, status, err := getCosts(createResource.Resource)
-=======
-	costs, costsResponseType, err := getCosts(createResource.Resource, &service.Config)
->>>>>>> 1f6e9610
+	costs, costsResponseType, err := getCosts(createResource.Resource)
 	if err != nil {
 		err = fmt.Errorf("error getting payment resource: [%v]", err)
 		log.ErrorR(req, err)
@@ -191,11 +187,7 @@
 		return nil, NotFound, nil
 	}
 
-<<<<<<< HEAD
-	costs, httpStatus, err := getCosts(paymentResource.Data.Links.Resource)
-=======
-	costs, costsResponseType, err := getCosts(paymentResource.Data.Links.Resource, &service.Config)
->>>>>>> 1f6e9610
+	costs, costsResponseType, err := getCosts(paymentResource.Data.Links.Resource)
 	if err != nil {
 		err = fmt.Errorf("error getting payment resource: [%v]", err)
 		log.ErrorR(req, err)
@@ -240,15 +232,7 @@
 	return totalAmount.StringFixed(2), nil
 }
 
-<<<<<<< HEAD
-func getCosts(resource string) (*[]models.CostResourceRest, int, error) {
-=======
-func getCosts(resource string, cfg *config.Config) (*[]models.CostResourceRest, ResponseType, error) {
-	err := validateResource(resource, cfg)
-	if err != nil {
-		return nil, InvalidData, err
-	}
->>>>>>> 1f6e9610
+func getCosts(resource string) (*[]models.CostResourceRest, ResponseType, error) {
 
 	resourceReq, err := http.NewRequest("GET", resource, nil)
 	if err != nil {
