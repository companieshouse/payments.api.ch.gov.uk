package service

import (
	"encoding/json"
	"errors"
	"fmt"
	"io/ioutil"
	"math/rand"
	"net/http"
	"net/url"
	"regexp"
	"strconv"
	"strings"
	"time"

	"github.com/gorilla/mux"

	"github.com/companieshouse/chs.go/log"
	"github.com/companieshouse/payments.api.ch.gov.uk/config"
	"github.com/companieshouse/payments.api.ch.gov.uk/dao"
	"github.com/companieshouse/payments.api.ch.gov.uk/models"
	"github.com/shopspring/decimal"
	"gopkg.in/go-playground/validator.v9"
)

// PaymentService contains the DAO for db access
type PaymentService struct {
	DAO    dao.DAO
	Config config.Config
}

// PaymentStatus Enum Type
type PaymentStatus int

// Enumeration containing all possible payment statuses
const (
	Pending PaymentStatus = 1 + iota
	InProgress
	Paid
	NoFunds
	Failed
)

// String representation of payment statuses
var paymentStatuses = [...]string{
	"pending",
	"in-progress",
	"paid",
	"no-funds ",
	"failed",
}

func (paymentStatus PaymentStatus) String() string {
	return paymentStatuses[paymentStatus-1]
}

// CreatePaymentSession creates a payment session and returns a journey URL for the calling app to redirect to
func (service *PaymentService) CreatePaymentSession(w http.ResponseWriter, req *http.Request) {
	if req.Body == nil {
		log.ErrorR(req, fmt.Errorf("request body empty"))
		w.WriteHeader(http.StatusBadRequest)
		return
	}

	requestDecoder := json.NewDecoder(req.Body)
	var incomingPaymentResourceRequest models.IncomingPaymentResourceRequest
	err := requestDecoder.Decode(&incomingPaymentResourceRequest)
	if err != nil {
		log.ErrorR(req, fmt.Errorf("request body invalid: [%v]", err))
		w.WriteHeader(http.StatusBadRequest)
		return
	}

	if err = validatePaymentCreate(incomingPaymentResourceRequest); err != nil {
		log.ErrorR(req, fmt.Errorf("invalid POST request to create payment session: [%v]", err))
		w.WriteHeader(http.StatusBadRequest)
		return
	}

	costs, httpStatus, err := getCosts(incomingPaymentResourceRequest.Resource, &service.Config)
	if err != nil {
		log.ErrorR(req, fmt.Errorf("error getting payment resource: [%v]", err))
		w.WriteHeader(httpStatus)
		return
	}

	totalAmount, err := getTotalAmount(costs)
	if err != nil {
		log.ErrorR(req, fmt.Errorf("error getting amount from costs: [%v]", err))
		w.WriteHeader(http.StatusInternalServerError)
		return
	}

	user := strings.Split(req.Header.Get("Eric-Authorised-User"), ";")
	email := user[0]
	var forename string
	var surname string

	for i := 1; i < len(user); i++ {
		v := strings.Split(user[i], "=")
		if v[0] == " forename" {
			forename = v[1]
		} else if v[0] == " surname" {
			surname = v[1]
		} else {
			log.ErrorR(req, fmt.Errorf("unexpected format in Eric-Authorised-User: %s", user))
			w.WriteHeader(http.StatusInternalServerError)
			return
		}
	}

	var paymentResource models.PaymentResource
	paymentResource.Data.CreatedBy = models.CreatedBy{
		ID:       req.Header.Get("Eric-Identity"),
		Email:    email,
		Forename: forename,
		Surname:  surname,
	}
	paymentResource.Data.Amount = totalAmount
	// To match the format time is saved to mongo, e.g. "2018-11-22T08:39:16.782Z", truncate the time
	paymentResource.Data.CreatedAt = time.Now().Truncate(time.Millisecond)

	paymentResource.Data.Reference = incomingPaymentResourceRequest.Reference
	paymentResource.State = incomingPaymentResourceRequest.State
	paymentResource.RedirectURI = incomingPaymentResourceRequest.RedirectURI
	paymentResource.Data.Status = Pending.String()
	paymentResource.ID = generateID()

	journeyURL := service.Config.PaymentsWebURL + "/payments/" + paymentResource.ID + "/pay"
	paymentResource.Data.Links = models.Links{
		Journey:  journeyURL,
		Resource: incomingPaymentResourceRequest.Resource,
		Self:     fmt.Sprintf("payments/%s", paymentResource.ID),
	}

	err = service.DAO.CreatePaymentResource(&paymentResource)
	if err != nil {
		log.ErrorR(req, fmt.Errorf("error writing to MongoDB: %v", err))
		w.WriteHeader(http.StatusInternalServerError)
		return
	}

	// Add data to response
	w.Header().Set("Content-Type", "application/json")
	w.Header().Set("Location", journeyURL)
	w.WriteHeader(http.StatusCreated)

	err = json.NewEncoder(w).Encode(paymentResource.Data)
	if err != nil {
		log.ErrorR(req, fmt.Errorf("error writing response: %v", err))
		return
	}

	log.InfoR(req, "Successful POST request for new payment resource", log.Data{"payment_id": paymentResource.ID, "status": http.StatusCreated})
}

// GetPaymentSessionFromRequest retrieves the payment session
func (service *PaymentService) GetPaymentSessionFromRequest(w http.ResponseWriter, req *http.Request) {
	vars := mux.Vars(req)
	id := vars["payment_id"]
	if id == "" {
		log.ErrorR(req, fmt.Errorf("payment id not supplied"))
		w.WriteHeader(http.StatusBadRequest)
		return
	}

	paymentSession, httpStatus, err := (*PaymentService).GetPaymentSession(service, id)
	if err != nil {
		w.WriteHeader(httpStatus)
		log.ErrorR(req, err)
		return
	}

	w.Header().Set("Content-Type", "application/json")

	err = json.NewEncoder(w).Encode(paymentSession)
	if err != nil {
		log.ErrorR(req, fmt.Errorf("error writing response: %v", err))
		return
	}

	log.InfoR(req, "Successfully GET request for payment resource: ", log.Data{"payment_id": id, "status": http.StatusCreated})
}

// PatchPaymentSession patches and updates the payment session
func (service *PaymentService) PatchPaymentSession(w http.ResponseWriter, req *http.Request) {
	vars := mux.Vars(req)
	id := vars["payment_id"]
	if id == "" {
		log.ErrorR(req, fmt.Errorf("payment id not supplied"))
		w.WriteHeader(http.StatusBadRequest)
		return
	}

	if req.Body == nil {
		log.ErrorR(req, fmt.Errorf("request body empty"))
		w.WriteHeader(http.StatusBadRequest)
		return
	}

	requestDecoder := json.NewDecoder(req.Body)
	var PaymentResourceUpdateData models.PaymentResourceData
	err := requestDecoder.Decode(&PaymentResourceUpdateData)
	if err != nil {
		log.ErrorR(req, fmt.Errorf("request body invalid: [%v]", err))
		w.WriteHeader(http.StatusBadRequest)
		return
	}

	var PaymentResourceUpdate models.PaymentResource
	PaymentResourceUpdate.Data = PaymentResourceUpdateData

	httpStatus, err := service.patchPaymentSession(id, PaymentResourceUpdate)
	if err != nil {
		w.WriteHeader(httpStatus)
		log.ErrorR(req, err)
		return
	}

	log.InfoR(req, "Successful PATCH request for payment resource", log.Data{"payment_id": id, "status": http.StatusOK})
}

func (service *PaymentService) patchPaymentSession(id string, PaymentResourceUpdate models.PaymentResource) (int, error) {

	if PaymentResourceUpdate.Data.PaymentMethod == "" && PaymentResourceUpdate.Data.Status == "" && PaymentResourceUpdate.ExternalPaymentStatusURI == "" {
		return http.StatusBadRequest, fmt.Errorf("no valid fields for the patch request has been supplied for resource [%s]", id)
	}

	err := service.DAO.PatchPaymentResource(id, &PaymentResourceUpdate)
	if err != nil {
		if err.Error() == "not found" {
			return http.StatusForbidden, fmt.Errorf("could not find payment resource to patch")
		}
		return http.StatusInternalServerError, fmt.Errorf("error patching payment session on database: [%v]", err)
	}

	return http.StatusOK, nil
}

<<<<<<< HEAD
func (service *PaymentService) GetPaymentSession(id string) (*models.PaymentResourceData, int, error) {
=======
func (service *PaymentService) UpdatePaymentStatus(s models.StatusResponse, p models.PaymentResource) error {
	p.Data.Status = s.Status
	_, err := service.patchPaymentSession(p.ID, p)

	if err != nil {
		return fmt.Errorf("error updating payment status: [%s]", err)
	}
	return nil
}

func (service *PaymentService) getPaymentSession(id string) (*models.PaymentResourceData, int, error) {
>>>>>>> fceacc2b
	paymentResource, err := service.DAO.GetPaymentResource(id)
	if paymentResource == nil {
		return nil, http.StatusForbidden, fmt.Errorf("payment session not found. id: %s", id)
	}
	if err != nil {
		return nil, http.StatusInternalServerError, fmt.Errorf("error getting payment resource from db: [%v]", err)
	}

	costs, httpStatus, err := getCosts(paymentResource.Data.Links.Resource, &service.Config)
	if err != nil {
		return nil, httpStatus, fmt.Errorf("error getting payment resource: [%v]", err)
	}

	totalAmount, err := getTotalAmount(costs)
	if err != nil {
		return nil, http.StatusInternalServerError, fmt.Errorf("error getting amount from costs: [%v]", err)
	}

	if totalAmount != paymentResource.Data.Amount {
		// TODO Expire payment session
		return nil, http.StatusForbidden, fmt.Errorf("amount in payment resource [%s] different from db [%s] for id [%s]", totalAmount, paymentResource.Data.Amount, paymentResource.ID)
	}

	paymentResource.Data.Costs = *costs

	return &paymentResource.Data, http.StatusOK, nil
}

func getTotalAmount(costs *[]models.CostResource) (string, error) {
	r, err := regexp.Compile(`^\d+(\.\d{2})?$`)
	if err != nil {
		return "", err
	}
	var totalAmount decimal.Decimal
	for _, cost := range *costs {
		matched := r.MatchString(cost.Amount)
		if !matched {
			return "", fmt.Errorf("amount [%s] format incorrect", cost.Amount)
		}

		amount, _ := decimal.NewFromString(cost.Amount)
		totalAmount = totalAmount.Add(amount)
	}
	return totalAmount.StringFixed(2), nil
}

func getCosts(resource string, cfg *config.Config) (*[]models.CostResource, int, error) {
	err := validateResource(resource, cfg)
	if err != nil {
		return nil, http.StatusBadRequest, err
	}

	resourceReq, err := http.NewRequest("GET", resource, nil)
	if err != nil {
		return nil, http.StatusInternalServerError, fmt.Errorf("failed to create Resource Request: [%v]", err)
	}

	var client http.Client
	resp, err := client.Do(resourceReq)
	if err != nil {
		return nil, http.StatusInternalServerError, fmt.Errorf("error getting Cost Resource: [%v]", err)
	}
	defer resp.Body.Close()

	if resp.StatusCode != http.StatusOK {
		err = errors.New("error getting Cost Resource")
		log.ErrorR(resourceReq, err)
		return nil, http.StatusBadRequest, err
	}

	body, err := ioutil.ReadAll(resp.Body)
	if err != nil {
		return nil, http.StatusInternalServerError, fmt.Errorf("error reading Cost Resource: [%v]", err)
	}

	costs := &[]models.CostResource{}
	err = json.Unmarshal(body, costs)
	if err != nil {
		return nil, http.StatusBadRequest, fmt.Errorf("error reading Cost Resource: [%v]", err)
	}

	if err = validateCosts(costs); err != nil {
		log.ErrorR(resourceReq, fmt.Errorf("invalid Cost Resource: [%v]", err))
		return nil, http.StatusBadRequest, err
	}

	return costs, http.StatusOK, nil
}

// Generates a string of 20 numbers made up of 7 random numbers, followed by 13 numbers derived from the current time
func generateID() (i string) {
	rand.Seed(time.Now().UTC().UnixNano())
	ranNumber := fmt.Sprintf("%07d", rand.Intn(9999999))
	millis := strconv.FormatInt(time.Now().UnixNano()/int64(time.Millisecond), 10)
	return ranNumber + millis
}

func validateResource(resource string, cfg *config.Config) error {
	parsedURL, err := url.Parse(resource)
	if err != nil {
		return err
	}
	resourceDomain := strings.Join([]string{parsedURL.Scheme, parsedURL.Host}, "://")

	whitelist := strings.Split(cfg.DomainWhitelist, ",")
	matched := false
	for _, domain := range whitelist {
		if resourceDomain == domain {
			matched = true
			break
		}
	}
	if !matched {
		err = fmt.Errorf("invalid resource domain: %s", resourceDomain)
		return err
	}
	return err
}

func validateCosts(costs *[]models.CostResource) error {
	validate := validator.New()
	for _, cost := range *costs {
		err := validate.Struct(cost)
		if err != nil {
			return err
		}
	}
	return nil
}

func validatePaymentCreate(incomingPaymentResourceRequest models.IncomingPaymentResourceRequest) error {
	validate := validator.New()
	err := validate.Struct(incomingPaymentResourceRequest)
	if err != nil {
		return err
	}
	return nil
}<|MERGE_RESOLUTION|>--- conflicted
+++ resolved
@@ -237,9 +237,6 @@
 	return http.StatusOK, nil
 }
 
-<<<<<<< HEAD
-func (service *PaymentService) GetPaymentSession(id string) (*models.PaymentResourceData, int, error) {
-=======
 func (service *PaymentService) UpdatePaymentStatus(s models.StatusResponse, p models.PaymentResource) error {
 	p.Data.Status = s.Status
 	_, err := service.patchPaymentSession(p.ID, p)
@@ -250,8 +247,7 @@
 	return nil
 }
 
-func (service *PaymentService) getPaymentSession(id string) (*models.PaymentResourceData, int, error) {
->>>>>>> fceacc2b
+func (service *PaymentService) GetPaymentSession(id string) (*models.PaymentResourceData, int, error) {
 	paymentResource, err := service.DAO.GetPaymentResource(id)
 	if paymentResource == nil {
 		return nil, http.StatusForbidden, fmt.Errorf("payment session not found. id: %s", id)
