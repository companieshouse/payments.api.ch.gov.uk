package service

import (
	"net/http"
	"net/http/httptest"
	"testing"

	"github.com/companieshouse/payments.api.ch.gov.uk/config"
	"github.com/companieshouse/payments.api.ch.gov.uk/dao"
	"github.com/companieshouse/payments.api.ch.gov.uk/models"
	"github.com/golang/mock/gomock"
	. "github.com/smartystreets/goconvey/convey"
	"gopkg.in/jarcoal/httpmock.v1"
)

func TestUnitCreateExternalPayment(t *testing.T) {
	mockCtrl := gomock.NewController(t)
	defer mockCtrl.Finish()
	cfg, _ := config.Get()
	cfg.GovPayURL = "http://dummy-govpay-url"

	Convey("Error communicating with GOV.UK Pay", t, func() {
		mockPaymentService := createMockPaymentService(dao.NewMockDAO(mockCtrl), cfg)
<<<<<<< HEAD
=======
		req, err := http.NewRequest("GET", "", nil)
		So(err, ShouldBeNil)
		w := httptest.NewRecorder()
		mockPaymentService.CreateExternalPaymentJourney(w, req)
		So(w.Code, ShouldEqual, 400)
	})

	Convey("Error receiving Payment Session", t, func() {
		mock := dao.NewMockDAO(mockCtrl)
		mockPaymentService := createMockPaymentService(mock, cfg)

		mock.EXPECT().GetPaymentResource("1234").Return(&models.PaymentResourceDB{}, fmt.Errorf("error"))

		path := fmt.Sprintf("/payments/%s", "1234")
		req, err := http.NewRequest("Get", path, nil)
		req = mux.SetURLVars(req, map[string]string{"payment_id": "1234"})
		So(err, ShouldBeNil)

		w := httptest.NewRecorder()
		mockPaymentService.CreateExternalPaymentJourney(w, req)
		So(w.Code, ShouldEqual, 500)
	})

	cfg.DomainWhitelist = "http://dummy-resource"
	defer resetConfig()

	Convey("Payment session not in progress", t, func() {
		mock := dao.NewMockDAO(mockCtrl)
		mockPaymentService := createMockPaymentService(mock, cfg)

		mock.EXPECT().GetPaymentResource("1234").Return(&models.PaymentResourceDB{ID: "1234", Data: models.PaymentResourceDataDB{Amount: "10.00", Links: models.PaymentLinksDB{Resource: "http://dummy-resource"}, PaymentMethod: "GovPay", Status: "paid"}}, nil)

		path := fmt.Sprintf("/payments/%s", "1234")
		req, err := http.NewRequest("Get", path, nil)
		req = mux.SetURLVars(req, map[string]string{"payment_id": "1234"})
		So(err, ShouldBeNil)

		w := httptest.NewRecorder()

		httpmock.Activate()
		defer httpmock.DeactivateAndReset()
		costArray := []models.CostResourceRest{defaultCost}
		jsonResponse, _ := httpmock.NewJsonResponder(200, costArray)
		httpmock.RegisterResponder("GET", "http://dummy-resource", jsonResponse)

		mockPaymentService.CreateExternalPaymentJourney(w, req)
		So(w.Code, ShouldEqual, 400)
	})

	Convey("Invalid payment method", t, func() {
		mock := dao.NewMockDAO(mockCtrl)
		mockPaymentService := createMockPaymentService(mock, cfg)

		mock.EXPECT().GetPaymentResource("1234").Return(&models.PaymentResourceDB{ID: "1234", Data: models.PaymentResourceDataDB{Amount: "10.00", Links: models.PaymentLinksDB{Resource: "http://dummy-resource"}, PaymentMethod: "PayPal", Status: InProgress.String()}}, nil)

		path := fmt.Sprintf("/payments/%s", "1234")
		req, err := http.NewRequest("Get", path, nil)
		req = mux.SetURLVars(req, map[string]string{"payment_id": "1234"})
		So(err, ShouldBeNil)

		w := httptest.NewRecorder()

		httpmock.Activate()
		defer httpmock.DeactivateAndReset()
		costArray := []models.CostResourceRest{defaultCost}
		jsonResponse, _ := httpmock.NewJsonResponder(200, costArray)
		httpmock.RegisterResponder("GET", "http://dummy-resource", jsonResponse)

		mockPaymentService.CreateExternalPaymentJourney(w, req)
		So(w.Code, ShouldEqual, 400)
	})

	Convey("Error response from GovPay", t, func() {
		mock := dao.NewMockDAO(mockCtrl)
		mockPaymentService := createMockPaymentService(mock, cfg)

		mock.EXPECT().GetPaymentResource("1234").Return(&models.PaymentResourceDB{ID: "1234", Data: models.PaymentResourceDataDB{Amount: "10.00", Links: models.PaymentLinksDB{Resource: "http://dummy-resource"}, PaymentMethod: "GovPay", Status: InProgress.String()}}, nil)
>>>>>>> d710e2c9

		req := httptest.NewRequest("", "/test", nil)

		httpmock.Activate()
		defer httpmock.DeactivateAndReset()
		httpmock.RegisterResponder("GET", cfg.GovPayURL, httpmock.NewStringResponder(400, "error"))

		paymentSession := models.PaymentResourceRest{
			PaymentMethod: "GovPay",
		}

		externalPaymentJourney, err := mockPaymentService.CreateExternalPaymentJourney(req, &paymentSession)
		So(externalPaymentJourney, ShouldBeNil)
		So(err.Error(), ShouldEqual, `error communicating with GovPay: [error converting amount to pay to pence: [strconv.Atoi: parsing "": invalid syntax]]`)
	})

	Convey("No NextURL received from GOV.UK Pay", t, func() {
		mock := dao.NewMockDAO(mockCtrl)
		mockPaymentService := createMockPaymentService(mock, cfg)
		mock.EXPECT().PatchPaymentResource(gomock.Any(), gomock.Any()).Return(nil)

<<<<<<< HEAD
		req := httptest.NewRequest("", "/test", nil)
=======
		mock.EXPECT().GetPaymentResource("1234").Return(&models.PaymentResourceDB{ID: "1234", Data: models.PaymentResourceDataDB{Amount: "10.00", Links: models.PaymentLinksDB{Resource: "http://dummy-resource"}, PaymentMethod: "GovPay", Status: InProgress.String()}}, nil)
		mock.EXPECT().PatchPaymentResource("1234", gomock.Any()).Return(nil)

		path := fmt.Sprintf("/payments/%s", "1234")
		req, err := http.NewRequest("Get", path, nil)
		req = mux.SetURLVars(req, map[string]string{"payment_id": "1234"})
		So(err, ShouldBeNil)

		w := httptest.NewRecorder()
>>>>>>> d710e2c9

		httpmock.Activate()
		defer httpmock.DeactivateAndReset()
		jsonResponse, _ := httpmock.NewJsonResponder(http.StatusCreated, &models.IncomingGovPayResponse{})
		httpmock.RegisterResponder("POST", cfg.GovPayURL, jsonResponse)

		paymentSession := models.PaymentResourceRest{
			PaymentMethod: "GovPay",
			Amount:        "3",
		}

		externalPaymentJourney, err := mockPaymentService.CreateExternalPaymentJourney(req, &paymentSession)
		So(externalPaymentJourney, ShouldBeNil)
		So(err.Error(), ShouldEqual, "no NextURL returned from GovPay")
	})

	Convey("Create External Payment Journey - success", t, func() {
		mock := dao.NewMockDAO(mockCtrl)
		mockPaymentService := createMockPaymentService(mock, cfg)
		mock.EXPECT().PatchPaymentResource(gomock.Any(), gomock.Any()).Return(nil)

<<<<<<< HEAD
		req := httptest.NewRequest("", "/test", nil)
=======
		mock.EXPECT().GetPaymentResource("1234").Return(&models.PaymentResourceDB{ID: "1234", Data: models.PaymentResourceDataDB{Amount: "10.00", Links: models.PaymentLinksDB{Resource: "http://dummy-resource"}, PaymentMethod: "GovPay", Status: InProgress.String()}}, nil)
		mock.EXPECT().PatchPaymentResource("1234", gomock.Any()).Return(nil)

		path := fmt.Sprintf("/payments/%s", "1234")
		req, err := http.NewRequest("Get", path, nil)
		req = mux.SetURLVars(req, map[string]string{"payment_id": "1234"})
		So(err, ShouldBeNil)

		w := httptest.NewRecorder()
>>>>>>> d710e2c9

		httpmock.Activate()
		defer httpmock.DeactivateAndReset()
		jsonResponse, _ := httpmock.NewJsonResponder(http.StatusCreated, &models.IncomingGovPayResponse{
			GovPayLinks: models.GovPayLinks{
				NextURL: models.NextURL{
					HREF: "response_url",
				},
			},
		})
		httpmock.RegisterResponder("POST", cfg.GovPayURL, jsonResponse)

		paymentSession := models.PaymentResourceRest{
			PaymentMethod: "GovPay",
			Amount:        "4",
		}

		externalPaymentJourney, err := mockPaymentService.CreateExternalPaymentJourney(req, &paymentSession)
		So(externalPaymentJourney.NextURL, ShouldEqual, "response_url")
		So(err, ShouldBeNil)
	})

	Convey("Invalid Payment Method", t, func() {
		mockPaymentService := createMockPaymentService(dao.NewMockDAO(mockCtrl), cfg)
		req := httptest.NewRequest("", "/test", nil)
		paymentSession := models.PaymentResourceRest{PaymentMethod: "invalid"}

		externalPaymentJourney, err := mockPaymentService.CreateExternalPaymentJourney(req, &paymentSession)
		So(externalPaymentJourney, ShouldBeNil)
		So(err.Error(), ShouldEqual, "payment method [invalid] for resource [] not recognised")
	})

}<|MERGE_RESOLUTION|>--- conflicted
+++ resolved
@@ -1,6 +1,7 @@
 package service
 
 import (
+	"fmt"
 	"net/http"
 	"net/http/httptest"
 	"testing"
@@ -9,6 +10,7 @@
 	"github.com/companieshouse/payments.api.ch.gov.uk/dao"
 	"github.com/companieshouse/payments.api.ch.gov.uk/models"
 	"github.com/golang/mock/gomock"
+	"github.com/gorilla/mux"
 	. "github.com/smartystreets/goconvey/convey"
 	"gopkg.in/jarcoal/httpmock.v1"
 )
@@ -19,48 +21,13 @@
 	cfg, _ := config.Get()
 	cfg.GovPayURL = "http://dummy-govpay-url"
 
-	Convey("Error communicating with GOV.UK Pay", t, func() {
+	Convey("Payment session not in progress", t, func() {
 		mockPaymentService := createMockPaymentService(dao.NewMockDAO(mockCtrl), cfg)
-<<<<<<< HEAD
-=======
-		req, err := http.NewRequest("GET", "", nil)
-		So(err, ShouldBeNil)
-		w := httptest.NewRecorder()
-		mockPaymentService.CreateExternalPaymentJourney(w, req)
-		So(w.Code, ShouldEqual, 400)
-	})
-
-	Convey("Error receiving Payment Session", t, func() {
-		mock := dao.NewMockDAO(mockCtrl)
-		mockPaymentService := createMockPaymentService(mock, cfg)
-
-		mock.EXPECT().GetPaymentResource("1234").Return(&models.PaymentResourceDB{}, fmt.Errorf("error"))
 
 		path := fmt.Sprintf("/payments/%s", "1234")
 		req, err := http.NewRequest("Get", path, nil)
 		req = mux.SetURLVars(req, map[string]string{"payment_id": "1234"})
 		So(err, ShouldBeNil)
-
-		w := httptest.NewRecorder()
-		mockPaymentService.CreateExternalPaymentJourney(w, req)
-		So(w.Code, ShouldEqual, 500)
-	})
-
-	cfg.DomainWhitelist = "http://dummy-resource"
-	defer resetConfig()
-
-	Convey("Payment session not in progress", t, func() {
-		mock := dao.NewMockDAO(mockCtrl)
-		mockPaymentService := createMockPaymentService(mock, cfg)
-
-		mock.EXPECT().GetPaymentResource("1234").Return(&models.PaymentResourceDB{ID: "1234", Data: models.PaymentResourceDataDB{Amount: "10.00", Links: models.PaymentLinksDB{Resource: "http://dummy-resource"}, PaymentMethod: "GovPay", Status: "paid"}}, nil)
-
-		path := fmt.Sprintf("/payments/%s", "1234")
-		req, err := http.NewRequest("Get", path, nil)
-		req = mux.SetURLVars(req, map[string]string{"payment_id": "1234"})
-		So(err, ShouldBeNil)
-
-		w := httptest.NewRecorder()
 
 		httpmock.Activate()
 		defer httpmock.DeactivateAndReset()
@@ -68,39 +35,14 @@
 		jsonResponse, _ := httpmock.NewJsonResponder(200, costArray)
 		httpmock.RegisterResponder("GET", "http://dummy-resource", jsonResponse)
 
-		mockPaymentService.CreateExternalPaymentJourney(w, req)
-		So(w.Code, ShouldEqual, 400)
+		externalPaymentJourney, status, err := mockPaymentService.CreateExternalPaymentJourney(req, &models.PaymentResourceRest{})
+		So(externalPaymentJourney, ShouldBeNil)
+		So(status, ShouldEqual, http.StatusBadRequest)
+		So(err.Error(), ShouldEqual, "payment session is not in progress")
 	})
 
-	Convey("Invalid payment method", t, func() {
-		mock := dao.NewMockDAO(mockCtrl)
-		mockPaymentService := createMockPaymentService(mock, cfg)
-
-		mock.EXPECT().GetPaymentResource("1234").Return(&models.PaymentResourceDB{ID: "1234", Data: models.PaymentResourceDataDB{Amount: "10.00", Links: models.PaymentLinksDB{Resource: "http://dummy-resource"}, PaymentMethod: "PayPal", Status: InProgress.String()}}, nil)
-
-		path := fmt.Sprintf("/payments/%s", "1234")
-		req, err := http.NewRequest("Get", path, nil)
-		req = mux.SetURLVars(req, map[string]string{"payment_id": "1234"})
-		So(err, ShouldBeNil)
-
-		w := httptest.NewRecorder()
-
-		httpmock.Activate()
-		defer httpmock.DeactivateAndReset()
-		costArray := []models.CostResourceRest{defaultCost}
-		jsonResponse, _ := httpmock.NewJsonResponder(200, costArray)
-		httpmock.RegisterResponder("GET", "http://dummy-resource", jsonResponse)
-
-		mockPaymentService.CreateExternalPaymentJourney(w, req)
-		So(w.Code, ShouldEqual, 400)
-	})
-
-	Convey("Error response from GovPay", t, func() {
-		mock := dao.NewMockDAO(mockCtrl)
-		mockPaymentService := createMockPaymentService(mock, cfg)
-
-		mock.EXPECT().GetPaymentResource("1234").Return(&models.PaymentResourceDB{ID: "1234", Data: models.PaymentResourceDataDB{Amount: "10.00", Links: models.PaymentLinksDB{Resource: "http://dummy-resource"}, PaymentMethod: "GovPay", Status: InProgress.String()}}, nil)
->>>>>>> d710e2c9
+	Convey("Error communicating with GOV.UK Pay", t, func() {
+		mockPaymentService := createMockPaymentService(dao.NewMockDAO(mockCtrl), cfg)
 
 		req := httptest.NewRequest("", "/test", nil)
 
@@ -110,10 +52,12 @@
 
 		paymentSession := models.PaymentResourceRest{
 			PaymentMethod: "GovPay",
+			Status:        InProgress.String(),
 		}
 
-		externalPaymentJourney, err := mockPaymentService.CreateExternalPaymentJourney(req, &paymentSession)
+		externalPaymentJourney, status, err := mockPaymentService.CreateExternalPaymentJourney(req, &paymentSession)
 		So(externalPaymentJourney, ShouldBeNil)
+		So(status, ShouldEqual, http.StatusInternalServerError)
 		So(err.Error(), ShouldEqual, `error communicating with GovPay: [error converting amount to pay to pence: [strconv.Atoi: parsing "": invalid syntax]]`)
 	})
 
@@ -122,19 +66,7 @@
 		mockPaymentService := createMockPaymentService(mock, cfg)
 		mock.EXPECT().PatchPaymentResource(gomock.Any(), gomock.Any()).Return(nil)
 
-<<<<<<< HEAD
 		req := httptest.NewRequest("", "/test", nil)
-=======
-		mock.EXPECT().GetPaymentResource("1234").Return(&models.PaymentResourceDB{ID: "1234", Data: models.PaymentResourceDataDB{Amount: "10.00", Links: models.PaymentLinksDB{Resource: "http://dummy-resource"}, PaymentMethod: "GovPay", Status: InProgress.String()}}, nil)
-		mock.EXPECT().PatchPaymentResource("1234", gomock.Any()).Return(nil)
-
-		path := fmt.Sprintf("/payments/%s", "1234")
-		req, err := http.NewRequest("Get", path, nil)
-		req = mux.SetURLVars(req, map[string]string{"payment_id": "1234"})
-		So(err, ShouldBeNil)
-
-		w := httptest.NewRecorder()
->>>>>>> d710e2c9
 
 		httpmock.Activate()
 		defer httpmock.DeactivateAndReset()
@@ -144,10 +76,12 @@
 		paymentSession := models.PaymentResourceRest{
 			PaymentMethod: "GovPay",
 			Amount:        "3",
+			Status:        InProgress.String(),
 		}
 
-		externalPaymentJourney, err := mockPaymentService.CreateExternalPaymentJourney(req, &paymentSession)
+		externalPaymentJourney, status, err := mockPaymentService.CreateExternalPaymentJourney(req, &paymentSession)
 		So(externalPaymentJourney, ShouldBeNil)
+		So(status, ShouldEqual, http.StatusInternalServerError)
 		So(err.Error(), ShouldEqual, "no NextURL returned from GovPay")
 	})
 
@@ -156,19 +90,7 @@
 		mockPaymentService := createMockPaymentService(mock, cfg)
 		mock.EXPECT().PatchPaymentResource(gomock.Any(), gomock.Any()).Return(nil)
 
-<<<<<<< HEAD
 		req := httptest.NewRequest("", "/test", nil)
-=======
-		mock.EXPECT().GetPaymentResource("1234").Return(&models.PaymentResourceDB{ID: "1234", Data: models.PaymentResourceDataDB{Amount: "10.00", Links: models.PaymentLinksDB{Resource: "http://dummy-resource"}, PaymentMethod: "GovPay", Status: InProgress.String()}}, nil)
-		mock.EXPECT().PatchPaymentResource("1234", gomock.Any()).Return(nil)
-
-		path := fmt.Sprintf("/payments/%s", "1234")
-		req, err := http.NewRequest("Get", path, nil)
-		req = mux.SetURLVars(req, map[string]string{"payment_id": "1234"})
-		So(err, ShouldBeNil)
-
-		w := httptest.NewRecorder()
->>>>>>> d710e2c9
 
 		httpmock.Activate()
 		defer httpmock.DeactivateAndReset()
@@ -184,20 +106,26 @@
 		paymentSession := models.PaymentResourceRest{
 			PaymentMethod: "GovPay",
 			Amount:        "4",
+			Status:        InProgress.String(),
 		}
 
-		externalPaymentJourney, err := mockPaymentService.CreateExternalPaymentJourney(req, &paymentSession)
+		externalPaymentJourney, status, err := mockPaymentService.CreateExternalPaymentJourney(req, &paymentSession)
+		So(err, ShouldBeNil)
+		So(status, ShouldEqual, http.StatusCreated)
 		So(externalPaymentJourney.NextURL, ShouldEqual, "response_url")
-		So(err, ShouldBeNil)
 	})
 
 	Convey("Invalid Payment Method", t, func() {
 		mockPaymentService := createMockPaymentService(dao.NewMockDAO(mockCtrl), cfg)
 		req := httptest.NewRequest("", "/test", nil)
-		paymentSession := models.PaymentResourceRest{PaymentMethod: "invalid"}
+		paymentSession := models.PaymentResourceRest{
+			PaymentMethod: "invalid",
+			Status:        InProgress.String(),
+		}
 
-		externalPaymentJourney, err := mockPaymentService.CreateExternalPaymentJourney(req, &paymentSession)
+		externalPaymentJourney, status, err := mockPaymentService.CreateExternalPaymentJourney(req, &paymentSession)
 		So(externalPaymentJourney, ShouldBeNil)
+		So(status, ShouldEqual, http.StatusInternalServerError)
 		So(err.Error(), ShouldEqual, "payment method [invalid] for resource [] not recognised")
 	})
 
