package service

import (
	"context"
	"fmt"
	"net/http"

	"github.com/companieshouse/chs.go/log"
	"github.com/companieshouse/payments.api.ch.gov.uk/config"
	"github.com/companieshouse/payments.api.ch.gov.uk/models"
	"github.com/plutov/paypal/v4"
)

var client *paypal.Client

func GetPayPalClient(cfg config.Config) (*paypal.Client, error) {
	if client != nil {
		return client, nil
	}

	paypalAPIBase := getPayPalAPIBase(cfg.PaypalEnv)
	if paypalAPIBase == "" {
		return nil, fmt.Errorf("invalid paypal env in config: %s", cfg.PaypalEnv)
	}

	c, err := paypal.NewClient(cfg.PaypalClientID, cfg.PaypalSecret, paypalAPIBase)
	if err != nil {
		return nil, fmt.Errorf("error creating paypal client: [%v]", err)
	}
	_, err = c.GetAccessToken(context.Background())
	if err != nil {
		return nil, fmt.Errorf("error getting access token: [%v]", err)
	}
	return c, nil
}

// PayPalSDK is an interface for all the PayPal client methods that will be used
// in this service
type PayPalSDK interface {
	GetAccessToken(ctx context.Context) (*paypal.TokenResponse, error)
	CreateOrder(ctx context.Context, intent string, purchaseUnits []paypal.PurchaseUnitRequest, payer *paypal.CreateOrderPayer, appContext *paypal.ApplicationContext) (*paypal.Order, error)
	GetOrder(ctx context.Context, orderID string) (*paypal.Order, error)
	CaptureOrder(ctx context.Context, orderID string, captureOrderRequest paypal.CaptureOrderRequest) (*paypal.CaptureOrderResponse, error)
}

// PayPalService handles the specific functionality of integrating PayPal into Payment Sessions
type PayPalService struct {
	Client         PayPalSDK
	PaymentService PaymentService
}

// CheckPaymentProviderStatus checks the status of the payment with PayPal
func (pp *PayPalService) CheckPaymentProviderStatus(paymentResource *models.PaymentResourceRest) (*models.StatusResponse, ResponseType, error) {

	res, err := pp.Client.GetOrder(
		context.Background(),
		paymentResource.MetaData.ExternalPaymentStatusID,
	)
	if err != nil {
		return nil, Error, fmt.Errorf("error checking payment status with PayPal: [%w]", err)
	}

	return &models.StatusResponse{Status: res.Status}, Success, nil
}

// CreatePaymentAndGenerateNextURL creates a PayPal session linked to the given payment session
func (pp *PayPalService) CreatePaymentAndGenerateNextURL(req *http.Request, paymentResource *models.PaymentResourceRest) (string, ResponseType, error) {

	log.TraceR(req, "performing PayPal request", log.Data{"company_number": paymentResource.CompanyNumber})

	id := paymentResource.MetaData.ID

	redirectURL := fmt.Sprintf("%s/callback/payments/paypal/orders/%s",
		pp.PaymentService.Config.PaymentsAPIURL, paymentResource.MetaData.ID)

	order, err := pp.Client.CreateOrder(
		context.Background(),
		paypal.OrderIntentCapture,
		[]paypal.PurchaseUnitRequest{
			{
				ReferenceID: id,
				Amount: &paypal.PurchaseUnitAmount{
					Value:    paymentResource.Amount,
					Currency: "GBP",
				},
			},
		},
		nil,
		&paypal.ApplicationContext{
			ReturnURL: redirectURL,
			CancelURL: redirectURL,
		},
	)
	if err != nil {
		return "", Error, fmt.Errorf("error creating order: [%v]", err)
	}

	if order.Status != paypal.OrderStatusCreated {
		log.Debug(fmt.Sprintf("paypal order response status: %s", order.Status))
		return "", Error, fmt.Errorf("failed to correctly create paypal order - status is not CREATED")
	}

	var nextURL string
	var externalStatusURI string

	for _, link := range order.Links {
		if link.Rel == "approve" {
			nextURL = link.Href
		}
		if link.Rel == "self" {
			externalStatusURI = link.Href
		}
	}

	err = pp.PaymentService.StoreExternalPaymentStatusDetails(paymentResource.MetaData.ID, externalStatusURI, order.ID)
	if err != nil {
		return "", Error, fmt.Errorf("error storing PayPal external payment details for payment session: [%s]", err)
	}

	return nextURL, Success, nil
}

// GetPaymentDetails gets the details of a PayPal payment
func (pp *PayPalService) GetPaymentDetails(paymentResource *models.PaymentResourceRest) (*models.PaymentDetails, ResponseType, error) {

<<<<<<< HEAD
	if paymentResource.MetaData.ExternalPaymentStatusID == "" {
		return nil, Error, fmt.Errorf("external payment status ID not defined")
	}
=======
	// not implemented
>>>>>>> 2140032b

	order, err := pp.Client.GetOrder(
		context.Background(),
		paymentResource.MetaData.ExternalPaymentStatusID,
	)
	if err != nil {
		return nil, Error, fmt.Errorf("error getting order from PayPal: %v", err)
	}

	paymentDetails := &models.PaymentDetails{
		CardType:          "",
		ExternalPaymentID: order.ID,
		TransactionDate:   order.CreateTime.String(),
		PaymentStatus:     order.Status,
	}

	return paymentDetails, Success, nil
}

// GetRefundSummary gets refund summary of a PayPal payment
func (pp *PayPalService) GetRefundSummary(_ *http.Request, _ string) (*models.PaymentResourceRest, *models.RefundSummary, ResponseType, error) {

	// not implemented

	return nil, nil, Success, nil
}

// CreateRefund creates a refund in PayPal
func (pp *PayPalService) CreateRefund(_ *models.PaymentResourceRest, _ *models.CreateRefundGovPayRequest) (*models.CreateRefundGovPayResponse, ResponseType, error) {

	// not implemented

	return nil, Success, nil
}

// GetRefundStatus gets refund status from PayPal
func (pp *PayPalService) GetRefundStatus(_ *models.PaymentResourceRest, _ string) (*models.GetRefundStatusGovPayResponse, ResponseType, error) {

	// not implemented

	return nil, Success, nil
}

// CapturePayment captures the payment in PayPal
func (pp *PayPalService) CapturePayment(orderId string) (*paypal.CaptureOrderResponse, error) {
	res, err := pp.Client.CaptureOrder(
		context.Background(),
		orderId,
		paypal.CaptureOrderRequest{},
	)
	return res, err
}

func getPayPalAPIBase(env string) string {
	switch env {
	case "live":
		return paypal.APIBaseLive
	case "test":
		return paypal.APIBaseSandBox
	default:
		return ""
	}
}<|MERGE_RESOLUTION|>--- conflicted
+++ resolved
@@ -123,13 +123,9 @@
 // GetPaymentDetails gets the details of a PayPal payment
 func (pp *PayPalService) GetPaymentDetails(paymentResource *models.PaymentResourceRest) (*models.PaymentDetails, ResponseType, error) {
 
-<<<<<<< HEAD
 	if paymentResource.MetaData.ExternalPaymentStatusID == "" {
 		return nil, Error, fmt.Errorf("external payment status ID not defined")
 	}
-=======
-	// not implemented
->>>>>>> 2140032b
 
 	order, err := pp.Client.GetOrder(
 		context.Background(),
