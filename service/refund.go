package service

import (
	"context"
	"errors"
	"fmt"
	"net/http"
	"strconv"
	"strings"
	"sync"
	"time"

	"golang.org/x/sync/errgroup"

	"github.com/companieshouse/chs.go/log"
	"github.com/companieshouse/payments.api.ch.gov.uk/config"
	"github.com/companieshouse/payments.api.ch.gov.uk/dao"
	"github.com/companieshouse/payments.api.ch.gov.uk/mappers"
	"github.com/companieshouse/payments.api.ch.gov.uk/models"
	"github.com/companieshouse/payments.api.ch.gov.uk/transformers"
)

const (
	RefundPending          = "pending"
	RefundUnavailable      = "unavailable"
	RefundAvailable        = "available"
	RefundFull             = "full"
	RefundsStatusSuccess   = "success"
	RefundsStatusSubmitted = "submitted"
	RefundsStatusError     = "error"
)

// BulkRefundStatus Enum Type
type BulkRefundStatus int

// Enumeration containing all possible bulk refund statuses
const (
	BulkRefundPending BulkRefundStatus = 1 + iota
	BulkRefundRequested
)

// String representation of bulk refund statuses
var bulkRefundStatuses = [...]string{
	"refund-pending",
	"refund-requested",
}

// String returns the string representation of the bulk refund status
func (bulkRefundStatus BulkRefundStatus) String() string {
	return bulkRefundStatuses[bulkRefundStatus-1]
}

type RefundService struct {
	GovPayService  PaymentProviderService
	PaymentService *PaymentService
	DAO            dao.DAO
	Config         config.Config
}

// CreateRefund creates refund in GovPay and saves refund information to payment object in mongo
func (service *RefundService) CreateRefund(req *http.Request, id string, createRefundResource models.CreateRefundRequest) (*models.PaymentResourceRest, *models.RefundResponse, ResponseType, error) {

	// Get RefundSummary from GovPay to check the available amount
	paymentSession, refundSummary, response, err := service.GovPayService.GetRefundSummary(req, id)
	if err != nil {
		err = fmt.Errorf("error getting refund summary from govpay: [%v]", err)
		log.ErrorR(req, err)
		return nil, nil, response, err
	}

	if refundSummary.AmountAvailable < createRefundResource.Amount {
		err = errors.New("refund amount is higher than available amount")
		return nil, nil, InvalidData, err
	}

	refundRequest := &models.CreateRefundGovPayRequest{
		Amount:                createRefundResource.Amount,
		RefundAmountAvailable: refundSummary.AmountAvailable,
	}

	// Call GovPay to initiate a Refund
	refund, response, err := service.GovPayService.CreateRefund(paymentSession, refundRequest)
	if err != nil {
		err = fmt.Errorf("error creating refund in govpay: [%v]", err)
		log.ErrorR(req, err)
		return nil, nil, response, err
	}

	refundResource := mappers.MapGovPayToRefundResponse(*refund)

	// Add refund information to payment session
	paymentSession.Refunds = append(paymentSession.Refunds, mappers.MapToRefundRest(*refund))
	paymentResourceUpdate := transformers.PaymentTransformer{}.TransformToDB(*paymentSession)

	// Save refund information to mongoDB
	err = service.DAO.PatchPaymentResource(id, &paymentResourceUpdate)
	if err != nil {
		err = fmt.Errorf("error patching payment session on database: [%v]", err)
		log.Error(err)
		return nil, nil, Error, err
	}

	return paymentSession, &refundResource, Success, nil
}

// UpdateRefund checks refund status in GovPay and if status is successful saves it to payment object in mongo
func (service *RefundService) UpdateRefund(req *http.Request, paymentId string, refundId string) (*models.RefundResourceRest, ResponseType, error) {
	paymentSession, response, err := service.PaymentService.GetPaymentSession(req, paymentId)
	if err != nil {
		err = fmt.Errorf("error getting payment resource: [%v]", err)
		log.ErrorR(req, err)
		return nil, response, err
	}

	if response == NotFound {
		err = fmt.Errorf("error getting payment resource")
		log.ErrorR(req, err)

		return nil, NotFound, err
	}

	index, err := getRefundIndex(paymentSession.Refunds, refundId)

	if err != nil {
		log.ErrorR(req, err)
		return nil, NotFound, err
	}
	// Get RefundStatus from GovPay to check the status of the refund
	govPayStatusResponse, response, err := service.GovPayService.GetRefundStatus(paymentSession, refundId)
	if err != nil {
		err = fmt.Errorf("error getting refund status from govpay: [%v]", err)
		log.ErrorR(req, err)
		return nil, response, err
	}

	paymentSession.Refunds[index].Status = govPayStatusResponse.Status

	paymentResourceUpdate := transformers.PaymentTransformer{}.TransformToDB(*paymentSession)

	err = service.DAO.PatchPaymentResource(paymentId, &paymentResourceUpdate)
	if err != nil {
		err = fmt.Errorf("error patching payment session to database: [%v]", err)
		log.Error(err)
		return nil, Error, err
	}

	return &paymentSession.Refunds[index], Success, nil
}

func getRefundIndex(refunds []models.RefundResourceRest, refundId string) (int, error) {
	for i, ref := range refunds {
		if ref.RefundId == refundId {
			return i, nil
		}
	}
	return -1, errors.New("refund id not found in payment refunds")
}

// ValidateGovPayBatchRefund retrieves all the payments in the batch refund
// and validates it before processing it
func (service *RefundService) ValidateGovPayBatchRefund(ctx context.Context, batchRefund models.GovPayRefundBatch) ([]string, error) {
	var validationErrors []string
	var mu = sync.Mutex{}
	errs, _ := errgroup.WithContext(ctx)
	for _, refund := range batchRefund.GovPayRefunds {
		r := refund
		errs.Go(func() error {
			paymentSession, err := service.DAO.GetPaymentResourceByExternalPaymentStatusID(r.OrderCode)
			if err != nil {
				log.Error(fmt.Errorf("error retrieving payment session from DB: %w", err))
				return err
			}

			if validationError := validateGovPayRefund(paymentSession, r); validationError != "" {
				mu.Lock()
				validationErrors = append(validationErrors, validationError)
				mu.Unlock()
			}

			return nil
		})
	}

	// Return early if the errgroup returned an error
	// when fetching a paymentSession from the DB
	if err := errs.Wait(); err != nil {
		return nil, err
	}

	return validationErrors, nil
}

func validateGovPayRefund(paymentSession *models.PaymentResourceDB, refund models.GovPayRefund) string {
	if paymentSession == nil {
		return fmt.Sprintf("payment session with id [%s] not found", refund.OrderCode)
	}

	if paymentSession.Data.PaymentMethod != "credit-card" {
		return fmt.Sprintf("payment with order code [%s] has not been made via Gov.Pay - refund not eligible", refund.OrderCode)
	}

	if paymentSession.Data.Amount != refund.Amount.Value {
		return fmt.Sprintf("value of refund with order code [%s] does not match payment", refund.OrderCode)
	}

	if paymentSession.Data.Status != Paid.String() {
		return fmt.Sprintf("payment with order code [%s] has a status of [%s] - refund not eligible", refund.OrderCode, paymentSession.Data.Status)
	}

	return ""
}

// UpdateGovPayBatchRefund updates each paymentSession in the DB corresponding
// to the refunds in the batch refund file with the necessary refund information
func (service *RefundService) UpdateGovPayBatchRefund(ctx context.Context, batchRefund models.GovPayRefundBatch, filename string, user string) error {
	errs, _ := errgroup.WithContext(ctx)
	for _, refund := range batchRefund.GovPayRefunds {
		r := refund
		errs.Go(func() error {

			bulkRefundDB := models.BulkRefundDB{
				Status:            BulkRefundPending.String(),
				UploadedFilename:  filename,
				UploadedAt:        time.Now().Truncate(time.Millisecond).String(),
				UploadedBy:        user,
				Amount:            r.Amount.Value,
				RefundID:          "",
				ProcessedAt:       "",
				ExternalRefundURL: "",
			}

			err := service.DAO.CreateBulkRefund(r.OrderCode, bulkRefundDB)
			if err != nil {
				log.Error(fmt.Errorf("error updating payment session in DB: %w", err))
				return err
			}

			return nil
		})
	}

	if err := errs.Wait(); err != nil {
		return err
	}

	return nil
}

<<<<<<< HEAD
// GetPaymentsWithPendingRefundStatus gets all payment sessions in the DB that
// have the pending refund status
func (service *RefundService) GetPaymentsWithPendingRefundStatus() (*models.PendingRefundPaymentsResourceRest, error) {
	paymentSessions, err := service.DAO.GetPaymentsWithRefundStatus()
	if err != nil {
		err = fmt.Errorf("error getting payment resources with pending refund status: [%v]", err)
		log.Error(err)
		return nil, err
	}

	paymentSessionsRest := []models.PaymentResourceRest{}
	for _, paymentSession := range paymentSessions {
		paymentSessionsRest = append(paymentSessionsRest, transformers.PaymentTransformer{}.TransformToRest(paymentSession))
	}

	pendingRefundPayments := models.PendingRefundPaymentsResourceRest{Payments: paymentSessionsRest, Total: len(paymentSessionsRest)}

	return &pendingRefundPayments, nil
=======
// ProcessBatchRefund processes all refunds in the DB with a refund-pending status
func (service *RefundService) ProcessBatchRefund(req *http.Request) (ResponseType, error) {
	payments, err := service.DAO.GetPaymentsWithRefundStatus()
	if err != nil {
		return Error, err
	}
	if len(payments) == 0 {
		return NotFound, nil
	}

	for _, p := range payments {
		if p.Data.PaymentMethod == "credit-card" {
			return service.processGovPayBatchRefund(req, p)
		}
	}

	return Success, nil
}

func (service *RefundService) processGovPayBatchRefund(req *http.Request, payment models.PaymentResourceDB) (ResponseType, error) {
	recentRefund := payment.BulkRefund[len(payment.BulkRefund)-1]
	a := strings.Replace(recentRefund.Amount, ".", "", -1)
	amount, err := strconv.Atoi(a)
	if err != nil {
		return Error, fmt.Errorf("error converting amount string to int [%w]", err)
	}
	_, refund, res, err := service.CreateRefund(req, payment.ID, models.CreateRefundRequest{Amount: amount})
	if err != nil {
		return res, err
	}
	recentRefund.RefundID = refund.RefundId
	recentRefund.ProcessedAt = refund.CreatedDateTime
	recentRefund.Status = RefundRequested.String()
	recentRefund.ExternalRefundURL = payment.ExternalPaymentStatusURI + "/refund"
	payment.BulkRefund[len(payment.BulkRefund)-1] = recentRefund
	err = service.DAO.PatchPaymentResource(payment.ID, &payment)
	if err != nil {
		return Error, err
	}

	return Success, nil
>>>>>>> d1ce4ce6
}<|MERGE_RESOLUTION|>--- conflicted
+++ resolved
@@ -246,7 +246,6 @@
 	return nil
 }
 
-<<<<<<< HEAD
 // GetPaymentsWithPendingRefundStatus gets all payment sessions in the DB that
 // have the pending refund status
 func (service *RefundService) GetPaymentsWithPendingRefundStatus() (*models.PendingRefundPaymentsResourceRest, error) {
@@ -265,7 +264,7 @@
 	pendingRefundPayments := models.PendingRefundPaymentsResourceRest{Payments: paymentSessionsRest, Total: len(paymentSessionsRest)}
 
 	return &pendingRefundPayments, nil
-=======
+
 // ProcessBatchRefund processes all refunds in the DB with a refund-pending status
 func (service *RefundService) ProcessBatchRefund(req *http.Request) (ResponseType, error) {
 	payments, err := service.DAO.GetPaymentsWithRefundStatus()
@@ -307,5 +306,4 @@
 	}
 
 	return Success, nil
->>>>>>> d1ce4ce6
 }