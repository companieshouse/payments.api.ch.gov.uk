--- conflicted
+++ resolved
@@ -24,7 +24,7 @@
 	ClassOfPayment:          []string{"class"},
 	Description:             "desc",
 	DescriptionIdentifier:   "identifier",
-	Links:                   models.Links{Self: "self"},
+	Links: models.Links{Self: "self"},
 }
 
 var defaultCostArray = []models.CostResource{
@@ -288,7 +288,6 @@
 	})
 
 	cfg.DomainWhitelist = "http://dummy-resource"
-	defer ClearConfig(cfg)
 	reqBody := []byte("{\"redirect_uri\": \"dummy-redirect-uri\",\"resource\": \"http://dummy-resource\",\"state\": \"dummy-state\",\"reference\": \"dummy-reference\"}")
 
 	Convey("Invalid cost", t, func() {
@@ -380,6 +379,7 @@
 	mockCtrl := gomock.NewController(t)
 	defer mockCtrl.Finish()
 	cfg, _ := config.Get()
+	defer resetConfig()
 	reqBodyPatch := []byte("{\"payment_method\": \"dummy-payment-method\",\"status\": \"dummy-status\"}")
 
 	Convey("Payment ID missing", t, func() {
@@ -476,9 +476,6 @@
 	})
 }
 
-<<<<<<< HEAD
-func ClearConfig(cfg *config.Config) {
-=======
 func TestUnitValidateResource(t *testing.T) {
 	cfg, _ := config.Get()
 	defer resetConfig()
@@ -504,7 +501,7 @@
 			ClassOfPayment:          []string{"class"},
 			Description:             "",
 			DescriptionIdentifier:   "identifier",
-			Links:                   models.Links{Self: "self"},
+			Links: models.Links{Self: "self"},
 		}}
 		So(validateCosts(&cost), ShouldNotBeNil)
 	})
@@ -515,7 +512,7 @@
 			ClassOfPayment:          []string{"class"},
 			Description:             "desc",
 			DescriptionIdentifier:   "identifier",
-			Links:                   models.Links{Self: "self"},
+			Links: models.Links{Self: "self"},
 		}}
 		So(validateCosts(&cost), ShouldBeNil)
 	})
@@ -527,7 +524,7 @@
 				ClassOfPayment:          []string{"class"},
 				Description:             "desc",
 				DescriptionIdentifier:   "identifier",
-				Links:                   models.Links{Self: "self"},
+				Links: models.Links{Self: "self"},
 			},
 			{
 				Amount:                  "20",
@@ -535,7 +532,7 @@
 				ClassOfPayment:          []string{"class"},
 				Description:             "",
 				DescriptionIdentifier:   "identifier",
-				Links:                   models.Links{Self: "self"},
+				Links: models.Links{Self: "self"},
 			},
 		}
 		So(validateCosts(&cost), ShouldNotBeNil)
@@ -544,6 +541,5 @@
 
 func resetConfig() {
 	cfg, _ := config.Get()
->>>>>>> 2b9a0925
 	cfg.DomainWhitelist = ""
 }