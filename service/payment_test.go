--- conflicted
+++ resolved
@@ -24,7 +24,7 @@
 	ClassOfPayment:          []string{"class"},
 	Description:             "desc",
 	DescriptionIdentifier:   "identifier",
-	Links: models.Links{Self: "self"},
+	Links:                   models.Links{Self: "self"},
 }
 
 var defaultCostArray = []models.CostResource{
@@ -225,14 +225,11 @@
 		So(regJourney.MatchString(w.Header().Get("Location")), ShouldEqual, true)
 		So(createdPaymentResource.Status, ShouldEqual, Pending.String())
 		So(createdPaymentResource.CreatedBy, ShouldNotBeEmpty)
-<<<<<<< HEAD
-		So(createdPaymentResource.Amount, ShouldEqual, "20.00")
-=======
+
 		// Regex format for self url
 		regSelf := regexp.MustCompile("payments/(.*)")
 		So(regSelf.MatchString(createdPaymentResource.Links.Self), ShouldEqual, true)
-		So(createdPaymentResource.Amount, ShouldEqual, "20")
->>>>>>> 14b76e8c
+		So(createdPaymentResource.Amount, ShouldEqual, "20.00")
 	})
 
 	Convey("Valid generated PaymentResource ID", t, func() {
@@ -515,7 +512,7 @@
 			ClassOfPayment:          []string{"class"},
 			Description:             "",
 			DescriptionIdentifier:   "identifier",
-			Links: models.Links{Self: "self"},
+			Links:                   models.Links{Self: "self"},
 		}}
 		So(validateCosts(&cost), ShouldNotBeNil)
 	})
@@ -526,7 +523,7 @@
 			ClassOfPayment:          []string{"class"},
 			Description:             "desc",
 			DescriptionIdentifier:   "identifier",
-			Links: models.Links{Self: "self"},
+			Links:                   models.Links{Self: "self"},
 		}}
 		So(validateCosts(&cost), ShouldBeNil)
 	})
@@ -538,7 +535,7 @@
 				ClassOfPayment:          []string{"class"},
 				Description:             "desc",
 				DescriptionIdentifier:   "identifier",
-				Links: models.Links{Self: "self"},
+				Links:                   models.Links{Self: "self"},
 			},
 			{
 				Amount:                  "20",
@@ -546,7 +543,7 @@
 				ClassOfPayment:          []string{"class"},
 				Description:             "",
 				DescriptionIdentifier:   "identifier",
-				Links: models.Links{Self: "self"},
+				Links:                   models.Links{Self: "self"},
 			},
 		}
 		So(validateCosts(&cost), ShouldNotBeNil)
