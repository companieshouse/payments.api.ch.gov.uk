package service

import (
	"bytes"
	"encoding/json"
	"fmt"
	"io/ioutil"
	"net/http"
	"net/http/httptest"
	"regexp"
	"testing"

	"github.com/companieshouse/payments.api.ch.gov.uk/config"
	"github.com/companieshouse/payments.api.ch.gov.uk/dao"
	"github.com/companieshouse/payments.api.ch.gov.uk/models"
	"github.com/golang/mock/gomock"
	. "github.com/smartystreets/goconvey/convey"
	"gopkg.in/jarcoal/httpmock.v1"
)

var defaultCost = models.CostResource{
	Amount:                  "10",
	AvailablePaymentMethods: []string{"method"},
	ClassOfPayment:          []string{"class"},
	Description:             "desc",
	DescriptionIdentifier:   "identifier",
	Links: models.Links{Self: "self"},
}

var defaultCostArray = []models.CostResource{
	defaultCost,
}

func createMockPaymentService(dao *dao.MockDAO, config *config.Config) PaymentService {
	return PaymentService{
		DAO:    dao,
		Config: *config,
	}
}

func TestUnitCreatePaymentSession(t *testing.T) {
	mockCtrl := gomock.NewController(t)
	defer mockCtrl.Finish()
	cfg, _ := config.Get()
	reqBody := []byte("{\"redirect_uri\": \"dummy-redirect-uri\",\"resource\": \"http://dummy-resource\",\"state\": \"dummy-state\",\"reference\": \"dummy-reference\"}")

	Convey("Empty Request Body", t, func() {
		mockPaymentService := createMockPaymentService(dao.NewMockDAO(mockCtrl), cfg)
		req, err := http.NewRequest("GET", "", nil)
		So(err, ShouldBeNil)
		w := httptest.NewRecorder()
		mockPaymentService.CreatePaymentSession(w, req)
		So(w.Code, ShouldEqual, 400)
	})

	Convey("Invalid Request Body", t, func() {
		mockPaymentService := createMockPaymentService(dao.NewMockDAO(mockCtrl), cfg)
		req, err := http.NewRequest("GET", "", nil)
		So(err, ShouldBeNil)
		req.Body = ioutil.NopCloser(bytes.NewReader([]byte("invalid_body")))
		w := httptest.NewRecorder()
		mockPaymentService.CreatePaymentSession(w, req)
		So(w.Code, ShouldEqual, 400)
	})

	Convey("Invalid Resource Domain", t, func() {
		req, err := http.NewRequest("Get", "", nil)
		So(err, ShouldBeNil)
		req.Body = ioutil.NopCloser(bytes.NewReader(reqBody))
		CostResource, httpStatus, err := getCosts("http://dummy-resource", cfg)
		So(CostResource, ShouldEqual, nil)
		So(err, ShouldNotBeNil)
		So(httpStatus, ShouldEqual, 400)
	})

	cfg.DomainWhitelist = "http://dummy-resource"

	Convey("Invalid cost", t, func() {
		mockPaymentService := createMockPaymentService(dao.NewMockDAO(mockCtrl), cfg)
		req, err := http.NewRequest("Get", "", nil)
		So(err, ShouldBeNil)
		req.Body = ioutil.NopCloser(bytes.NewReader(reqBody))

		httpmock.Activate()
		defer httpmock.DeactivateAndReset()
		costArray := []models.CostResource{defaultCost}
		costArray[0].Amount = "x"
		jsonResponse, _ := httpmock.NewJsonResponder(200, costArray)

		httpmock.RegisterResponder("GET", "http://dummy-resource", jsonResponse)
		w := httptest.NewRecorder()
		mockPaymentService.CreatePaymentSession(w, req)
		So(w.Code, ShouldEqual, 500)
	})

	Convey("Error getting cost resource", t, func() {
		mockPaymentService := createMockPaymentService(dao.NewMockDAO(mockCtrl), cfg)
		req, err := http.NewRequest("Get", "", nil)
		So(err, ShouldBeNil)
		req.Body = ioutil.NopCloser(bytes.NewReader(reqBody))
		w := httptest.NewRecorder()
		httpmock.Activate()
		defer httpmock.DeactivateAndReset()
		httpmock.RegisterResponder("GET", "http://dummy-resource", httpmock.NewErrorResponder(fmt.Errorf("error")))
		mockPaymentService.CreatePaymentSession(w, req)
		So(w.Code, ShouldEqual, 500)
	})

	Convey("Error reading cost resource", t, func() {
		req, err := http.NewRequest("Get", "", nil)
		So(err, ShouldBeNil)
		req.Body = ioutil.NopCloser(bytes.NewReader(reqBody))
		httpmock.Activate()
		defer httpmock.DeactivateAndReset()
		httpmock.RegisterResponder("GET", "http://dummy-resource", httpmock.NewStringResponder(502, "string"))
		CostResource, httpStatus, err := getCosts("http://dummy-resource", cfg)
		So(CostResource, ShouldEqual, nil)
		So(err, ShouldNotBeNil)
		So(httpStatus, ShouldEqual, 400)
	})

	Convey("Invalid user header", t, func() {
		mockPaymentService := createMockPaymentService(dao.NewMockDAO(mockCtrl), cfg)
		req, err := http.NewRequest("Get", "", nil)
		So(err, ShouldBeNil)
		req.Body = ioutil.NopCloser(bytes.NewReader(reqBody))
		req.Header.Set("Eric-Authorised-User", "test@companieshouse.gov.uk; forename=f; surname=s; invalid=invalid")
		w := httptest.NewRecorder()
		httpmock.Activate()
		defer httpmock.DeactivateAndReset()
		jsonResponse, _ := httpmock.NewJsonResponder(200, defaultCostArray)
		httpmock.RegisterResponder("GET", "http://dummy-resource", jsonResponse)
		mockPaymentService.CreatePaymentSession(w, req)
		So(w.Code, ShouldEqual, 500)
	})

	Convey("Error Creating DB Resource", t, func() {
		mock := dao.NewMockDAO(mockCtrl)
		mockPaymentService := createMockPaymentService(mock, cfg)
		mock.EXPECT().CreatePaymentResource(gomock.Any()).Return(fmt.Errorf("error"))

		req, err := http.NewRequest("Get", "", nil)
		So(err, ShouldBeNil)

		req.Body = ioutil.NopCloser(bytes.NewReader(reqBody))
		req.Header.Set("Eric-Authorised-User", "test@companieshouse.gov.uk; forename=f; surname=s")
		w := httptest.NewRecorder()

		httpmock.Activate()
		defer httpmock.DeactivateAndReset()
		jsonResponse, _ := httpmock.NewJsonResponder(200, defaultCostArray)
		httpmock.RegisterResponder("GET", "http://dummy-resource", jsonResponse)

		mockPaymentService.CreatePaymentSession(w, req)
		So(w.Code, ShouldEqual, 500)
	})

	cfg.PaymentsWebURL = "https://payments.companieshouse.gov.uk"

	Convey("Valid request - single cost", t, func() {
		mock := dao.NewMockDAO(mockCtrl)
		mockPaymentService := createMockPaymentService(mock, cfg)
		mock.EXPECT().CreatePaymentResource(gomock.Any())

		req, err := http.NewRequest("Get", "", nil)
		So(err, ShouldBeNil)

		req.Body = ioutil.NopCloser(bytes.NewReader(reqBody))
		req.Header.Set("Eric-Authorised-User", "test@companieshouse.gov.uk; forename=f; surname=s")
		w := httptest.NewRecorder()

		httpmock.Activate()
		defer httpmock.DeactivateAndReset()
		jsonResponse, _ := httpmock.NewJsonResponder(200, defaultCostArray)
		httpmock.RegisterResponder("GET", "http://dummy-resource", jsonResponse)
		mockPaymentService.CreatePaymentSession(w, req)
		So(w.Code, ShouldEqual, 201)
		responseByteArray := w.Body.Bytes()
		var createdPaymentResource models.PaymentResourceData
		if err := json.Unmarshal(responseByteArray, &createdPaymentResource); err != nil {
			panic(err)
		}

		So(createdPaymentResource.Links.Journey, ShouldNotBeEmpty)
		// Regex format for journey url
		regJourney := regexp.MustCompile("https://payments.companieshouse.gov.uk/payments/(.*)/pay")
		So(regJourney.MatchString(createdPaymentResource.Links.Journey), ShouldEqual, true)
		So(regJourney.MatchString(w.Header().Get("Location")), ShouldEqual, true)
		So(createdPaymentResource.Status, ShouldEqual, Pending.String())
		So(createdPaymentResource.CreatedBy, ShouldNotBeEmpty)
		// Regex format for self url
		regSelf := regexp.MustCompile("payments/(.*)")
		So(regSelf.MatchString(createdPaymentResource.Links.Self), ShouldEqual, true)

	})

	Convey("Valid request - multiple costs", t, func() {
		mock := dao.NewMockDAO(mockCtrl)
		mockPaymentService := createMockPaymentService(mock, cfg)
		mock.EXPECT().CreatePaymentResource(gomock.Any())
		req, err := http.NewRequest("Get", "", nil)
		So(err, ShouldBeNil)
		req.Body = ioutil.NopCloser(bytes.NewReader(reqBody))
		req.Header.Set("Eric-Authorised-User", "test@companieshouse.gov.uk; forename=f; surname=s")
		w := httptest.NewRecorder()
		httpmock.Activate()
		defer httpmock.DeactivateAndReset()
		costArray := []models.CostResource{defaultCost, defaultCost}
		jsonResponse, _ := httpmock.NewJsonResponder(200, costArray)
		httpmock.RegisterResponder("GET", "http://dummy-resource", jsonResponse)

		mockPaymentService.CreatePaymentSession(w, req)
		So(w.Code, ShouldEqual, 201)

		responseByteArray := w.Body.Bytes()
		var createdPaymentResource models.PaymentResourceData
		if err := json.Unmarshal(responseByteArray, &createdPaymentResource); err != nil {
			panic(err)
		}

		So(createdPaymentResource.Links.Journey, ShouldNotBeEmpty)
		// Regex format for journey url
		regJourney := regexp.MustCompile("https://payments.companieshouse.gov.uk/payments/(.*)/pay")
		So(regJourney.MatchString(createdPaymentResource.Links.Journey), ShouldEqual, true)
		So(regJourney.MatchString(w.Header().Get("Location")), ShouldEqual, true)
		So(createdPaymentResource.Status, ShouldEqual, Pending.String())
		So(createdPaymentResource.CreatedBy, ShouldNotBeEmpty)
<<<<<<< HEAD
		So(createdPaymentResource.Amount, ShouldEqual, "20.00")
=======
		// Regex format for self url
		regSelf := regexp.MustCompile("payments/(.*)")
		So(regSelf.MatchString(createdPaymentResource.Links.Self), ShouldEqual, true)
		So(createdPaymentResource.Amount, ShouldEqual, "20")
>>>>>>> 14b76e8c
	})

	Convey("Valid generated PaymentResource ID", t, func() {
		generatedID := generateID()
		// Generated ID should be 20 characters
		So(len(generatedID), ShouldEqual, 20)
		// Generated ID should contain only numbers
		re := regexp.MustCompile("^[0-9]*$")
		So(re.MatchString(generatedID), ShouldEqual, true)
	})

}

func TestUnitGetPayment(t *testing.T) {
	mockCtrl := gomock.NewController(t)
	cfg, _ := config.Get()
	defer resetConfig()

	Convey("Payment ID missing", t, func() {
		mockPaymentService := createMockPaymentService(dao.NewMockDAO(mockCtrl), cfg)
		req, err := http.NewRequest("Get", "", nil)
		So(err, ShouldBeNil)
		w := httptest.NewRecorder()
		mockPaymentService.GetPaymentSession(w, req)
		So(w.Code, ShouldEqual, 400)
	})

	Convey("Payment ID not found", t, func() {
		mock := dao.NewMockDAO(mockCtrl)
		mockPaymentService := createMockPaymentService(mock, cfg)
		mock.EXPECT().GetPaymentResource("invalid").Return(nil, nil)
		req, err := http.NewRequest("Get", "", nil)
		q := req.URL.Query()
		q.Add(":payment_id", "invalid")
		req.URL.RawQuery = q.Encode()
		So(err, ShouldBeNil)
		w := httptest.NewRecorder()
		mockPaymentService.GetPaymentSession(w, req)
		So(w.Code, ShouldEqual, 403)
	})

	Convey("Error getting payment from DB", t, func() {
		mock := dao.NewMockDAO(mockCtrl)
		mockPaymentService := createMockPaymentService(mock, cfg)
		mock.EXPECT().GetPaymentResource("1234").Return(&models.PaymentResource{}, fmt.Errorf("error"))
		req, err := http.NewRequest("Get", "", nil)
		So(err, ShouldBeNil)
		q := req.URL.Query()
		q.Add(":payment_id", "1234")
		req.URL.RawQuery = q.Encode()
		w := httptest.NewRecorder()
		mockPaymentService.GetPaymentSession(w, req)
		So(w.Code, ShouldEqual, 500)
	})

	Convey("Error getting payment resource", t, func() {
		mock := dao.NewMockDAO(mockCtrl)
		mockPaymentService := createMockPaymentService(mock, cfg)
		mock.EXPECT().GetPaymentResource("1234").Return(&models.PaymentResource{}, nil)
		req, err := http.NewRequest("Get", "", nil)
		So(err, ShouldBeNil)
		q := req.URL.Query()
		q.Add(":payment_id", "1234")
		req.URL.RawQuery = q.Encode()
		w := httptest.NewRecorder()
		mockPaymentService.GetPaymentSession(w, req)
		So(w.Code, ShouldEqual, 400)
	})

	cfg.DomainWhitelist = "http://dummy-resource"
	reqBody := []byte("{\"redirect_uri\": \"dummy-redirect-uri\",\"resource\": \"http://dummy-resource\",\"state\": \"dummy-state\",\"reference\": \"dummy-reference\"}")

	Convey("Invalid cost", t, func() {
		mock := dao.NewMockDAO(mockCtrl)
		mockPaymentService := createMockPaymentService(mock, cfg)
		mock.EXPECT().GetPaymentResource(gomock.Any()).Return(&models.PaymentResource{ID: "1234", Data: models.PaymentResourceData{Amount: "x", Links: models.Links{Resource: "http://dummy-resource"}}}, nil)
		req, err := http.NewRequest("Get", "", nil)
		So(err, ShouldBeNil)
		req.Body = ioutil.NopCloser(bytes.NewReader(reqBody))
		q := req.URL.Query()
		q.Add(":payment_id", "1234")
		req.URL.RawQuery = q.Encode()

		httpmock.Activate()
		defer httpmock.DeactivateAndReset()
		costArray := []models.CostResource{defaultCost}
		costArray[0].Amount = "x"
		jsonResponse, _ := httpmock.NewJsonResponder(200, costArray)

		httpmock.RegisterResponder("GET", "http://dummy-resource", jsonResponse)
		w := httptest.NewRecorder()
		mockPaymentService.GetPaymentSession(w, req)
		So(w.Code, ShouldEqual, 500)
	})

	Convey("Amount mismatch", t, func() {
		mock := dao.NewMockDAO(mockCtrl)
		mockPaymentService := createMockPaymentService(mock, cfg)
		mock.EXPECT().GetPaymentResource(gomock.Any()).Return(&models.PaymentResource{ID: "1234", Data: models.PaymentResourceData{Amount: "100", Links: models.Links{Resource: "http://dummy-resource"}}}, nil)
		req, err := http.NewRequest("Get", "", nil)
		So(err, ShouldBeNil)
		req.Body = ioutil.NopCloser(bytes.NewReader(reqBody))
		q := req.URL.Query()
		q.Add(":payment_id", "1234")
		req.URL.RawQuery = q.Encode()
		w := httptest.NewRecorder()
		httpmock.Activate()
		defer httpmock.DeactivateAndReset()
		costArray := []models.CostResource{defaultCost}
		costArray[0].Amount = "99"
		jsonResponse, _ := httpmock.NewJsonResponder(200, costArray)
		httpmock.RegisterResponder("GET", "http://dummy-resource", jsonResponse)
		mockPaymentService.GetPaymentSession(w, req)
		So(w.Code, ShouldEqual, 403)
	})

	Convey("Get Payment session - success - Single cost", t, func() {
		mock := dao.NewMockDAO(mockCtrl)
		mockPaymentService := createMockPaymentService(mock, cfg)
		mock.EXPECT().GetPaymentResource(gomock.Any()).Return(&models.PaymentResource{ID: "1234", Data: models.PaymentResourceData{Amount: "10.00", Links: models.Links{Resource: "http://dummy-resource"}}}, nil)
		req, err := http.NewRequest("Get", "", nil)
		So(err, ShouldBeNil)
		req.Body = ioutil.NopCloser(bytes.NewReader(reqBody))
		q := req.URL.Query()
		q.Add(":payment_id", "1234")
		req.URL.RawQuery = q.Encode()
		w := httptest.NewRecorder()
		httpmock.Activate()
		defer httpmock.DeactivateAndReset()
		costArray := []models.CostResource{defaultCost}
		jsonResponse, _ := httpmock.NewJsonResponder(200, costArray)
		httpmock.RegisterResponder("GET", "http://dummy-resource", jsonResponse)
		mockPaymentService.GetPaymentSession(w, req)
		So(w.Code, ShouldEqual, 200)
	})

	Convey("Get Payment session - success - Multiple costs", t, func() {
		mock := dao.NewMockDAO(mockCtrl)
		mockPaymentService := createMockPaymentService(mock, cfg)
		mock.EXPECT().GetPaymentResource(gomock.Any()).Return(&models.PaymentResource{ID: "1234", Data: models.PaymentResourceData{Amount: "20.00", Links: models.Links{Resource: "http://dummy-resource"}}}, nil)
		req, err := http.NewRequest("Get", "", nil)
		So(err, ShouldBeNil)
		req.Body = ioutil.NopCloser(bytes.NewReader(reqBody))
		q := req.URL.Query()
		q.Add(":payment_id", "1234")
		req.URL.RawQuery = q.Encode()
		w := httptest.NewRecorder()
		httpmock.Activate()
		defer httpmock.DeactivateAndReset()
		costArray := []models.CostResource{defaultCost, defaultCost}
		jsonResponse, _ := httpmock.NewJsonResponder(200, costArray)
		httpmock.RegisterResponder("GET", "http://dummy-resource", jsonResponse)
		mockPaymentService.GetPaymentSession(w, req)
		So(w.Code, ShouldEqual, 200)
	})
}

func TestUnitPatchPaymentSession(t *testing.T) {
	mockCtrl := gomock.NewController(t)
	defer mockCtrl.Finish()
	cfg, _ := config.Get()
	reqBodyPatchInvalid := []byte("{\"amount\": \"130.00\"}")
	reqBodyPatch := []byte("{\"payment_method\": \"dummy-payment-method\",\"status\": \"dummy-status\"}")

	Convey("Payment ID missing", t, func() {
		mockPaymentService := createMockPaymentService(dao.NewMockDAO(mockCtrl), cfg)
		req, err := http.NewRequest("GET", "", nil)
		So(err, ShouldBeNil)
		w := httptest.NewRecorder()
		mockPaymentService.PatchPaymentSession(w, req)
		So(w.Code, ShouldEqual, 400)
	})

	Convey("Empty Request Body", t, func() {
		mockPaymentService := createMockPaymentService(dao.NewMockDAO(mockCtrl), cfg)
		req, err := http.NewRequest("GET", "", nil)
		So(err, ShouldBeNil)
		q := req.URL.Query()
		q.Add(":payment_id", "1234")
		req.URL.RawQuery = q.Encode()
		w := httptest.NewRecorder()
		mockPaymentService.PatchPaymentSession(w, req)
		So(w.Code, ShouldEqual, 400)
	})

	Convey("Invalid Request Body", t, func() {
		mockPaymentService := createMockPaymentService(dao.NewMockDAO(mockCtrl), cfg)
		req, err := http.NewRequest("GET", "", nil)
		So(err, ShouldBeNil)
		q := req.URL.Query()
		q.Add(":payment_id", "1234")
		req.URL.RawQuery = q.Encode()
		req.Body = ioutil.NopCloser(bytes.NewReader([]byte("invalid_body")))
		w := httptest.NewRecorder()
		mockPaymentService.PatchPaymentSession(w, req)
		So(w.Code, ShouldEqual, 400)
	})

	Convey("Error getting session from DB", t, func() {
		mock := dao.NewMockDAO(mockCtrl)
		mockPaymentService := createMockPaymentService(mock, cfg)

		mock.EXPECT().PatchPaymentResource("1234", gomock.Any()).Return(fmt.Errorf("error"))

		req, err := http.NewRequest("Get", "", nil)
		So(err, ShouldBeNil)

		q := req.URL.Query()
		q.Add(":payment_id", "1234")
		req.URL.RawQuery = q.Encode()

		req.Body = ioutil.NopCloser(bytes.NewReader(reqBodyPatch))
		req.Header.Set("Eric-Authorised-User", "test@companieshouse.gov.uk; forename=f; surname=s")
		w := httptest.NewRecorder()

		mockPaymentService.PatchPaymentSession(w, req)
		So(w.Code, ShouldEqual, 500)
	})

	Convey("No valid fields for the patch request supplied", t, func() {
		mock := dao.NewMockDAO(mockCtrl)
		mockPaymentService := createMockPaymentService(mock, cfg)

		req, err := http.NewRequest("Get", "", nil)
		So(err, ShouldBeNil)

		q := req.URL.Query()
		q.Add(":payment_id", "1234")
		req.URL.RawQuery = q.Encode()

		req.Body = ioutil.NopCloser(bytes.NewReader(reqBodyPatchInvalid))
		req.Header.Set("Eric-Authorised-User", "test@companieshouse.gov.uk; forename=f; surname=s")
		w := httptest.NewRecorder()

		mockPaymentService.PatchPaymentSession(w, req)
		So(w.Code, ShouldEqual, 400)
	})

	Convey("Could not find payment resource to patch", t, func() {
		mock := dao.NewMockDAO(mockCtrl)
		mockPaymentService := createMockPaymentService(mock, cfg)

		mock.EXPECT().PatchPaymentResource("1234", gomock.Any()).Return(fmt.Errorf("not found"))

		req, err := http.NewRequest("Get", "", nil)
		So(err, ShouldBeNil)

		q := req.URL.Query()
		q.Add(":payment_id", "1234")
		req.URL.RawQuery = q.Encode()

		req.Body = ioutil.NopCloser(bytes.NewReader(reqBodyPatch))
		req.Header.Set("Eric-Authorised-User", "test@companieshouse.gov.uk; forename=f; surname=s")
		w := httptest.NewRecorder()

		mockPaymentService.PatchPaymentSession(w, req)
		So(w.Code, ShouldEqual, 403)
	})

	Convey("Valid request - Patch resource", t, func() {
		mock := dao.NewMockDAO(mockCtrl)
		mockPaymentService := createMockPaymentService(mock, cfg)

		mock.EXPECT().PatchPaymentResource("1234", gomock.Any()).Return(nil)

		req, err := http.NewRequest("Get", "", nil)
		So(err, ShouldBeNil)

		q := req.URL.Query()
		q.Add(":payment_id", "1234")
		req.URL.RawQuery = q.Encode()

		req.Body = ioutil.NopCloser(bytes.NewReader(reqBodyPatch))
		req.Header.Set("Eric-Authorised-User", "test@companieshouse.gov.uk; forename=f; surname=s")
		w := httptest.NewRecorder()

		mockPaymentService.PatchPaymentSession(w, req)
		So(w.Code, ShouldEqual, 200)
	})
}

func TestUnitGetTotalAmount(t *testing.T) {
	Convey("Get Total Amount - valid", t, func() {
		costs := []models.CostResource{{Amount: "10"}, {Amount: "13"}, {Amount: "13.01"}}
		amount, err := getTotalAmount(&costs)
		So(err, ShouldBeNil)
		So(amount, ShouldEqual, "36.01")
	})
	Convey("Test invalid amounts", t, func() {
		invalidAmounts := []string{"alpha", "12,", "12.", "12,00", "12.012", "a.9", "9.a"}
		for _, amount := range invalidAmounts {
			totalAmount, err := getTotalAmount(&[]models.CostResource{{Amount: amount}})
			So(totalAmount, ShouldEqual, "")
			So(err.Error(), ShouldEqual, fmt.Sprintf("amount [%s] format incorrect", amount))
		}
	})
}

func TestUnitValidateResource(t *testing.T) {
	cfg, _ := config.Get()
	defer resetConfig()

	Convey("Invalid Resource Domain", t, func() {
		err := validateResource("http://dummy-resource", cfg)
		So(err.Error(), ShouldStartWith, "invalid resource domain")
	})

	cfg.DomainWhitelist = "http://dummy-resource"

	Convey("Valid Resource Domain", t, func() {
		err := validateResource("http://dummy-resource", cfg)
		So(err, ShouldBeNil)
	})
}

func TestUnitValidateCosts(t *testing.T) {
	Convey("Invalid Cost", t, func() {
		cost := []models.CostResource{{
			Amount:                  "10",
			AvailablePaymentMethods: []string{"method"},
			ClassOfPayment:          []string{"class"},
			Description:             "",
			DescriptionIdentifier:   "identifier",
			Links: models.Links{Self: "self"},
		}}
		So(validateCosts(&cost), ShouldNotBeNil)
	})
	Convey("Valid Cost", t, func() {
		cost := []models.CostResource{{
			Amount:                  "10",
			AvailablePaymentMethods: []string{"method"},
			ClassOfPayment:          []string{"class"},
			Description:             "desc",
			DescriptionIdentifier:   "identifier",
			Links: models.Links{Self: "self"},
		}}
		So(validateCosts(&cost), ShouldBeNil)
	})
	Convey("Multiple Costs", t, func() {
		cost := []models.CostResource{
			{
				Amount:                  "10",
				AvailablePaymentMethods: []string{"method"},
				ClassOfPayment:          []string{"class"},
				Description:             "desc",
				DescriptionIdentifier:   "identifier",
				Links: models.Links{Self: "self"},
			},
			{
				Amount:                  "20",
				AvailablePaymentMethods: []string{"method"},
				ClassOfPayment:          []string{"class"},
				Description:             "",
				DescriptionIdentifier:   "identifier",
				Links: models.Links{Self: "self"},
			},
		}
		So(validateCosts(&cost), ShouldNotBeNil)
	})
}

func resetConfig() {
	cfg, _ := config.Get()
	cfg.DomainWhitelist = ""
}<|MERGE_RESOLUTION|>--- conflicted
+++ resolved
@@ -24,7 +24,7 @@
 	ClassOfPayment:          []string{"class"},
 	Description:             "desc",
 	DescriptionIdentifier:   "identifier",
-	Links: models.Links{Self: "self"},
+	Links:                   models.Links{Self: "self"},
 }
 
 var defaultCostArray = []models.CostResource{
@@ -225,14 +225,9 @@
 		So(regJourney.MatchString(w.Header().Get("Location")), ShouldEqual, true)
 		So(createdPaymentResource.Status, ShouldEqual, Pending.String())
 		So(createdPaymentResource.CreatedBy, ShouldNotBeEmpty)
-<<<<<<< HEAD
-		So(createdPaymentResource.Amount, ShouldEqual, "20.00")
-=======
-		// Regex format for self url
 		regSelf := regexp.MustCompile("payments/(.*)")
 		So(regSelf.MatchString(createdPaymentResource.Links.Self), ShouldEqual, true)
-		So(createdPaymentResource.Amount, ShouldEqual, "20")
->>>>>>> 14b76e8c
+		So(createdPaymentResource.Amount, ShouldEqual, "20.00")
 	})
 
 	Convey("Valid generated PaymentResource ID", t, func() {
@@ -556,7 +551,7 @@
 			ClassOfPayment:          []string{"class"},
 			Description:             "",
 			DescriptionIdentifier:   "identifier",
-			Links: models.Links{Self: "self"},
+			Links:                   models.Links{Self: "self"},
 		}}
 		So(validateCosts(&cost), ShouldNotBeNil)
 	})
@@ -567,7 +562,7 @@
 			ClassOfPayment:          []string{"class"},
 			Description:             "desc",
 			DescriptionIdentifier:   "identifier",
-			Links: models.Links{Self: "self"},
+			Links:                   models.Links{Self: "self"},
 		}}
 		So(validateCosts(&cost), ShouldBeNil)
 	})
@@ -579,7 +574,7 @@
 				ClassOfPayment:          []string{"class"},
 				Description:             "desc",
 				DescriptionIdentifier:   "identifier",
-				Links: models.Links{Self: "self"},
+				Links:                   models.Links{Self: "self"},
 			},
 			{
 				Amount:                  "20",
@@ -587,7 +582,7 @@
 				ClassOfPayment:          []string{"class"},
 				Description:             "",
 				DescriptionIdentifier:   "identifier",
-				Links: models.Links{Self: "self"},
+				Links:                   models.Links{Self: "self"},
 			},
 		}
 		So(validateCosts(&cost), ShouldNotBeNil)
