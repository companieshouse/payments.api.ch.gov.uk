package service

import (
	"bytes"
	"encoding/json"
	"fmt"
	"io/ioutil"
	"net/http"
	"net/http/httptest"
	"regexp"
	"testing"

	"github.com/companieshouse/payments.api.ch.gov.uk/config"
	"github.com/companieshouse/payments.api.ch.gov.uk/dao"
	"github.com/companieshouse/payments.api.ch.gov.uk/models"
	"github.com/golang/mock/gomock"
	. "github.com/smartystreets/goconvey/convey"
	"gopkg.in/jarcoal/httpmock.v1"
)

var defaultCost = models.CostResource{
	Amount:                  "10",
	AvailablePaymentMethods: []string{"method"},
	ClassOfPayment:          []string{"class"},
	Description:             "desc",
	DescriptionIdentifier:   "identifier",
	Links:                   models.Links{Self: "self"},
}

var defaultCostArray = []models.CostResource{
	defaultCost,
}

func createMockPaymentService(dao *dao.MockDAO, config *config.Config) PaymentService {
	return PaymentService{
		DAO:    dao,
		Config: *config,
	}
}

func TestUnitCreatePaymentSession(t *testing.T) {
	mockCtrl := gomock.NewController(t)
	defer mockCtrl.Finish()
	cfg, _ := config.Get()
	reqBody := []byte("{\"redirect_uri\": \"dummy-redirect-uri\",\"resource\": \"http://dummy-resource\",\"state\": \"dummy-state\",\"reference\": \"dummy-reference\"}")

	Convey("Empty Request Body", t, func() {
		mockPaymentService := createMockPaymentService(dao.NewMockDAO(mockCtrl), cfg)
		req, err := http.NewRequest("GET", "", nil)
		So(err, ShouldBeNil)
		w := httptest.NewRecorder()
		mockPaymentService.CreatePaymentSession(w, req)
		So(w.Code, ShouldEqual, 400)
	})

	Convey("Invalid Request Body", t, func() {
		mockPaymentService := createMockPaymentService(dao.NewMockDAO(mockCtrl), cfg)
		req, err := http.NewRequest("GET", "", nil)
		So(err, ShouldBeNil)
		req.Body = ioutil.NopCloser(bytes.NewReader([]byte("invalid_body")))
		w := httptest.NewRecorder()
		mockPaymentService.CreatePaymentSession(w, req)
		So(w.Code, ShouldEqual, 400)
	})

	Convey("Invalid Resource Domain", t, func() {
		req, err := http.NewRequest("Get", "", nil)
		So(err, ShouldBeNil)
		req.Body = ioutil.NopCloser(bytes.NewReader(reqBody))
		CostResource, httpStatus, err := getCosts("http://dummy-resource", cfg)
		So(CostResource, ShouldEqual, nil)
		So(err, ShouldNotBeNil)
		So(httpStatus, ShouldEqual, 400)
	})

	cfg.DomainWhitelist = "http://dummy-resource"

	Convey("Invalid cost", t, func() {
		mockPaymentService := createMockPaymentService(dao.NewMockDAO(mockCtrl), cfg)
		req, err := http.NewRequest("Get", "", nil)
		So(err, ShouldBeNil)
		req.Body = ioutil.NopCloser(bytes.NewReader(reqBody))

		httpmock.Activate()
		defer httpmock.DeactivateAndReset()
		costArray := []models.CostResource{defaultCost}
		costArray[0].Amount = "x"
		jsonResponse, _ := httpmock.NewJsonResponder(200, costArray)

		httpmock.RegisterResponder("GET", "http://dummy-resource", jsonResponse)
		w := httptest.NewRecorder()
		mockPaymentService.CreatePaymentSession(w, req)
		So(w.Code, ShouldEqual, 500)
	})

	Convey("Error getting cost resource", t, func() {
		mockPaymentService := createMockPaymentService(dao.NewMockDAO(mockCtrl), cfg)
		req, err := http.NewRequest("Get", "", nil)
		So(err, ShouldBeNil)
		req.Body = ioutil.NopCloser(bytes.NewReader(reqBody))
		w := httptest.NewRecorder()
		httpmock.Activate()
		defer httpmock.DeactivateAndReset()
		httpmock.RegisterResponder("GET", "http://dummy-resource", httpmock.NewErrorResponder(fmt.Errorf("error")))
		mockPaymentService.CreatePaymentSession(w, req)
		So(w.Code, ShouldEqual, 500)
	})

	Convey("Error reading cost resource", t, func() {
		req, err := http.NewRequest("Get", "", nil)
		So(err, ShouldBeNil)
		req.Body = ioutil.NopCloser(bytes.NewReader(reqBody))
		httpmock.Activate()
		defer httpmock.DeactivateAndReset()
		httpmock.RegisterResponder("GET", "http://dummy-resource", httpmock.NewStringResponder(502, "string"))
		CostResource, httpStatus, err := getCosts("http://dummy-resource", cfg)
		So(CostResource, ShouldEqual, nil)
		So(err, ShouldNotBeNil)
		So(httpStatus, ShouldEqual, 400)
	})

	Convey("Invalid user header", t, func() {
		mockPaymentService := createMockPaymentService(dao.NewMockDAO(mockCtrl), cfg)
		req, err := http.NewRequest("Get", "", nil)
		So(err, ShouldBeNil)
		req.Body = ioutil.NopCloser(bytes.NewReader(reqBody))
		req.Header.Set("Eric-Authorised-User", "test@companieshouse.gov.uk; forename=f; surname=s; invalid=invalid")
		w := httptest.NewRecorder()
		httpmock.Activate()
		defer httpmock.DeactivateAndReset()
		jsonResponse, _ := httpmock.NewJsonResponder(200, defaultCostArray)
		httpmock.RegisterResponder("GET", "http://dummy-resource", jsonResponse)
		mockPaymentService.CreatePaymentSession(w, req)
		So(w.Code, ShouldEqual, 500)
	})

	Convey("Error Creating DB Resource", t, func() {
		mock := dao.NewMockDAO(mockCtrl)
		mockPaymentService := createMockPaymentService(mock, cfg)
		mock.EXPECT().CreatePaymentResource(gomock.Any()).Return(fmt.Errorf("error"))

		req, err := http.NewRequest("Get", "", nil)
		So(err, ShouldBeNil)

		req.Body = ioutil.NopCloser(bytes.NewReader(reqBody))
		req.Header.Set("Eric-Authorised-User", "test@companieshouse.gov.uk; forename=f; surname=s")
		w := httptest.NewRecorder()

		httpmock.Activate()
		defer httpmock.DeactivateAndReset()
		jsonResponse, _ := httpmock.NewJsonResponder(200, defaultCostArray)
		httpmock.RegisterResponder("GET", "http://dummy-resource", jsonResponse)

		mockPaymentService.CreatePaymentSession(w, req)
		So(w.Code, ShouldEqual, 500)
	})

	cfg.PaymentsWebURL = "https://payments.companieshouse.gov.uk"

	Convey("Valid request - single cost", t, func() {
		mock := dao.NewMockDAO(mockCtrl)
		mockPaymentService := createMockPaymentService(mock, cfg)
		mock.EXPECT().CreatePaymentResource(gomock.Any())

		req, err := http.NewRequest("Get", "", nil)
		So(err, ShouldBeNil)

		req.Body = ioutil.NopCloser(bytes.NewReader(reqBody))
		req.Header.Set("Eric-Authorised-User", "test@companieshouse.gov.uk; forename=f; surname=s")
		w := httptest.NewRecorder()

		httpmock.Activate()
		defer httpmock.DeactivateAndReset()
		jsonResponse, _ := httpmock.NewJsonResponder(200, defaultCostArray)
		httpmock.RegisterResponder("GET", "http://dummy-resource", jsonResponse)
		mockPaymentService.CreatePaymentSession(w, req)
		So(w.Code, ShouldEqual, 201)
		responseByteArray := w.Body.Bytes()
		var createdPaymentResource models.PaymentResourceData
		if err := json.Unmarshal(responseByteArray, &createdPaymentResource); err != nil {
			panic(err)
		}
		So(createdPaymentResource.Links.Journey, ShouldNotBeEmpty)
		re := regexp.MustCompile("https://payments.companieshouse.gov.uk/payments/(.*)/pay")
		So(re.MatchString(createdPaymentResource.Links.Journey), ShouldEqual, true)
		So(re.MatchString(w.Header().Get("Location")), ShouldEqual, true)
		So(createdPaymentResource.CreatedBy, ShouldNotBeEmpty)
	})

	Convey("Valid request - multiple costs", t, func() {
		mock := dao.NewMockDAO(mockCtrl)
		mockPaymentService := createMockPaymentService(mock, cfg)
		mock.EXPECT().CreatePaymentResource(gomock.Any())
		req, err := http.NewRequest("Get", "", nil)
		So(err, ShouldBeNil)
		req.Body = ioutil.NopCloser(bytes.NewReader(reqBody))
		req.Header.Set("Eric-Authorised-User", "test@companieshouse.gov.uk; forename=f; surname=s")
		w := httptest.NewRecorder()
		httpmock.Activate()
		defer httpmock.DeactivateAndReset()
		costArray := []models.CostResource{defaultCost, defaultCost}
		jsonResponse, _ := httpmock.NewJsonResponder(200, costArray)
		httpmock.RegisterResponder("GET", "http://dummy-resource", jsonResponse)

		mockPaymentService.CreatePaymentSession(w, req)
		So(w.Code, ShouldEqual, 201)

		responseByteArray := w.Body.Bytes()
		var createdPaymentResource models.PaymentResourceData
		if err := json.Unmarshal(responseByteArray, &createdPaymentResource); err != nil {
			panic(err)
		}

		So(createdPaymentResource.Links.Journey, ShouldNotBeEmpty)
		re := regexp.MustCompile("https://payments.companieshouse.gov.uk/payments/(.*)/pay")
		So(re.MatchString(createdPaymentResource.Links.Journey), ShouldEqual, true)
		So(re.MatchString(w.Header().Get("Location")), ShouldEqual, true)

		So(createdPaymentResource.CreatedBy, ShouldNotBeEmpty)
		So(createdPaymentResource.Amount, ShouldEqual, "20")
	})

	Convey("Valid generated PaymentResource ID", t, func() {
		generatedID := generateID()
		// Generated ID should be 20 characters
		So(len(generatedID), ShouldEqual, 20)
		// Generated ID should contain only numbers
		re := regexp.MustCompile("^[0-9]*$")
		So(re.MatchString(generatedID), ShouldEqual, true)
	})

}

func TestUnitGetPayment(t *testing.T) {
	mockCtrl := gomock.NewController(t)
	cfg, _ := config.Get()
	defer resetConfig()

	Convey("Payment ID missing", t, func() {
		mockPaymentService := createMockPaymentService(dao.NewMockDAO(mockCtrl), cfg)
		req, err := http.NewRequest("Get", "", nil)
		So(err, ShouldBeNil)
		w := httptest.NewRecorder()
		mockPaymentService.GetPaymentSession(w, req)
		So(w.Code, ShouldEqual, 400)
	})

	Convey("Payment ID not found", t, func() {
		mock := dao.NewMockDAO(mockCtrl)
		mockPaymentService := createMockPaymentService(mock, cfg)
		mock.EXPECT().GetPaymentResource("invalid").Return(nil, nil)
		req, err := http.NewRequest("Get", "", nil)
		q := req.URL.Query()
		q.Add(":payment_id", "invalid")
		req.URL.RawQuery = q.Encode()
		So(err, ShouldBeNil)
		w := httptest.NewRecorder()
		mockPaymentService.GetPaymentSession(w, req)
		So(w.Code, ShouldEqual, 403)
	})

	Convey("Error getting payment from DB", t, func() {
		mock := dao.NewMockDAO(mockCtrl)
		mockPaymentService := createMockPaymentService(mock, cfg)
		mock.EXPECT().GetPaymentResource("1234").Return(&models.PaymentResource{}, fmt.Errorf("error"))
		req, err := http.NewRequest("Get", "", nil)
		So(err, ShouldBeNil)
		q := req.URL.Query()
		q.Add(":payment_id", "1234")
		req.URL.RawQuery = q.Encode()
		w := httptest.NewRecorder()
		mockPaymentService.GetPaymentSession(w, req)
		So(w.Code, ShouldEqual, 500)
	})

	Convey("Error getting payment resource", t, func() {
		mock := dao.NewMockDAO(mockCtrl)
		mockPaymentService := createMockPaymentService(mock, cfg)
		mock.EXPECT().GetPaymentResource("1234").Return(&models.PaymentResource{}, nil)
		req, err := http.NewRequest("Get", "", nil)
		So(err, ShouldBeNil)
		q := req.URL.Query()
		q.Add(":payment_id", "1234")
		req.URL.RawQuery = q.Encode()
		w := httptest.NewRecorder()
		mockPaymentService.GetPaymentSession(w, req)
		So(w.Code, ShouldEqual, 400)
	})

	cfg.DomainWhitelist = "http://dummy-resource"
	reqBody := []byte("{\"redirect_uri\": \"dummy-redirect-uri\",\"resource\": \"http://dummy-resource\",\"state\": \"dummy-state\",\"reference\": \"dummy-reference\"}")

	Convey("Invalid cost", t, func() {
		mock := dao.NewMockDAO(mockCtrl)
		mockPaymentService := createMockPaymentService(mock, cfg)
		mock.EXPECT().GetPaymentResource(gomock.Any()).Return(&models.PaymentResource{ID: "1234", Data: models.PaymentResourceData{Amount: "x", Links: models.Links{Resource: "http://dummy-resource"}}}, nil)
		req, err := http.NewRequest("Get", "", nil)
		So(err, ShouldBeNil)
		req.Body = ioutil.NopCloser(bytes.NewReader(reqBody))
		q := req.URL.Query()
		q.Add(":payment_id", "1234")
		req.URL.RawQuery = q.Encode()

		httpmock.Activate()
		defer httpmock.DeactivateAndReset()
		costArray := []models.CostResource{defaultCost}
		costArray[0].Amount = "x"
		jsonResponse, _ := httpmock.NewJsonResponder(200, costArray)

		httpmock.RegisterResponder("GET", "http://dummy-resource", jsonResponse)
		w := httptest.NewRecorder()
		mockPaymentService.GetPaymentSession(w, req)
		So(w.Code, ShouldEqual, 500)
	})

	Convey("Amount mismatch", t, func() {
		mock := dao.NewMockDAO(mockCtrl)
		mockPaymentService := createMockPaymentService(mock, cfg)
		mock.EXPECT().GetPaymentResource(gomock.Any()).Return(&models.PaymentResource{ID: "1234", Data: models.PaymentResourceData{Amount: "100", Links: models.Links{Resource: "http://dummy-resource"}}}, nil)
		req, err := http.NewRequest("Get", "", nil)
		So(err, ShouldBeNil)
		req.Body = ioutil.NopCloser(bytes.NewReader(reqBody))
		q := req.URL.Query()
		q.Add(":payment_id", "1234")
		req.URL.RawQuery = q.Encode()
		w := httptest.NewRecorder()
		httpmock.Activate()
		defer httpmock.DeactivateAndReset()
		costArray := []models.CostResource{defaultCost}
		costArray[0].Amount = "99"
		jsonResponse, _ := httpmock.NewJsonResponder(200, costArray)
		httpmock.RegisterResponder("GET", "http://dummy-resource", jsonResponse)
		mockPaymentService.GetPaymentSession(w, req)
		So(w.Code, ShouldEqual, 403)
	})

	Convey("Get Payment session - success - Single cost", t, func() {
		mock := dao.NewMockDAO(mockCtrl)
		mockPaymentService := createMockPaymentService(mock, cfg)
		mock.EXPECT().GetPaymentResource(gomock.Any()).Return(&models.PaymentResource{ID: "1234", Data: models.PaymentResourceData{Amount: "10", Links: models.Links{Resource: "http://dummy-resource"}}}, nil)
		req, err := http.NewRequest("Get", "", nil)
		So(err, ShouldBeNil)
		req.Body = ioutil.NopCloser(bytes.NewReader(reqBody))
		q := req.URL.Query()
		q.Add(":payment_id", "1234")
		req.URL.RawQuery = q.Encode()
		w := httptest.NewRecorder()
		httpmock.Activate()
		defer httpmock.DeactivateAndReset()
		costArray := []models.CostResource{defaultCost}
		jsonResponse, _ := httpmock.NewJsonResponder(200, costArray)
		httpmock.RegisterResponder("GET", "http://dummy-resource", jsonResponse)
		mockPaymentService.GetPaymentSession(w, req)
		So(w.Code, ShouldEqual, 200)
	})

	Convey("Get Payment session - success - Multiple costs", t, func() {
		mock := dao.NewMockDAO(mockCtrl)
		mockPaymentService := createMockPaymentService(mock, cfg)
		mock.EXPECT().GetPaymentResource(gomock.Any()).Return(&models.PaymentResource{ID: "1234", Data: models.PaymentResourceData{Amount: "20", Links: models.Links{Resource: "http://dummy-resource"}}}, nil)
		req, err := http.NewRequest("Get", "", nil)
		So(err, ShouldBeNil)
		req.Body = ioutil.NopCloser(bytes.NewReader(reqBody))
		q := req.URL.Query()
		q.Add(":payment_id", "1234")
		req.URL.RawQuery = q.Encode()
		w := httptest.NewRecorder()
		httpmock.Activate()
		defer httpmock.DeactivateAndReset()
		costArray := []models.CostResource{defaultCost, defaultCost}
		jsonResponse, _ := httpmock.NewJsonResponder(200, costArray)
		httpmock.RegisterResponder("GET", "http://dummy-resource", jsonResponse)
		mockPaymentService.GetPaymentSession(w, req)
		So(w.Code, ShouldEqual, 200)
	})
}

func TestUnitPatchPaymentSession(t *testing.T) {
	mockCtrl := gomock.NewController(t)
	defer mockCtrl.Finish()
	cfg, _ := config.Get()
	reqBodyPatch := []byte("{\"payment_method\": \"dummy-payment-method\",\"status\": \"dummy-status\"}")

	Convey("Payment ID missing", t, func() {
		mockPaymentService := createMockPaymentService(dao.NewMockDAO(mockCtrl), cfg)
		req, err := http.NewRequest("GET", "", nil)
		So(err, ShouldBeNil)
		w := httptest.NewRecorder()
		mockPaymentService.PatchPaymentSession(w, req)
		So(w.Code, ShouldEqual, 400)
	})

	Convey("Empty Request Body", t, func() {
		mockPaymentService := createMockPaymentService(dao.NewMockDAO(mockCtrl), cfg)
		req, err := http.NewRequest("GET", "", nil)
		So(err, ShouldBeNil)
		q := req.URL.Query()
		q.Add(":payment_id", "1234")
		req.URL.RawQuery = q.Encode()
		w := httptest.NewRecorder()
		mockPaymentService.PatchPaymentSession(w, req)
		So(w.Code, ShouldEqual, 400)
	})

	Convey("Invalid Request Body", t, func() {
		mockPaymentService := createMockPaymentService(dao.NewMockDAO(mockCtrl), cfg)
		req, err := http.NewRequest("GET", "", nil)
		So(err, ShouldBeNil)
		q := req.URL.Query()
		q.Add(":payment_id", "1234")
		req.URL.RawQuery = q.Encode()
		req.Body = ioutil.NopCloser(bytes.NewReader([]byte("invalid_body")))
		w := httptest.NewRecorder()
		mockPaymentService.PatchPaymentSession(w, req)
		So(w.Code, ShouldEqual, 400)
	})

	Convey("Error getting session from DB", t, func() {
		mock := dao.NewMockDAO(mockCtrl)
		mockPaymentService := createMockPaymentService(mock, cfg)

		mock.EXPECT().PatchPaymentResource("1234", gomock.Any()).Return(fmt.Errorf("error"))

		req, err := http.NewRequest("Get", "", nil)
		So(err, ShouldBeNil)

		q := req.URL.Query()
		q.Add(":payment_id", "1234")
		req.URL.RawQuery = q.Encode()

		req.Body = ioutil.NopCloser(bytes.NewReader(reqBodyPatch))
		req.Header.Set("Eric-Authorised-User", "test@companieshouse.gov.uk; forename=f; surname=s")
		w := httptest.NewRecorder()

		mockPaymentService.PatchPaymentSession(w, req)
		So(w.Code, ShouldEqual, 500)
	})

	Convey("Valid request - Patch resource", t, func() {
		mock := dao.NewMockDAO(mockCtrl)
		mockPaymentService := createMockPaymentService(mock, cfg)

		mock.EXPECT().PatchPaymentResource("1234", gomock.Any()).Return(nil)

		req, err := http.NewRequest("Get", "", nil)
		So(err, ShouldBeNil)

		q := req.URL.Query()
		q.Add(":payment_id", "1234")
		req.URL.RawQuery = q.Encode()

		req.Body = ioutil.NopCloser(bytes.NewReader(reqBodyPatch))
		req.Header.Set("Eric-Authorised-User", "test@companieshouse.gov.uk; forename=f; surname=s")
		w := httptest.NewRecorder()

		mockPaymentService.PatchPaymentSession(w, req)
		So(w.Code, ShouldEqual, 200)
	})
}

func TestUnitGetTotalAmount(t *testing.T) {
	Convey("Get Total Amount - valid", t, func() {
		costs := []models.CostResource{{Amount: "10"}, {Amount: "13"}, {Amount: "13.01"}}
		amount, err := getTotalAmount(&costs)
		So(err, ShouldBeNil)
		So(amount, ShouldEqual, "36.01")
	})
	Convey("Test invalid amounts", t, func() {
		invalidAmounts := []string{"alpha", "12,", "12.", "12,00", "12.012", "a.9", "9.a"}
		for _, amount := range invalidAmounts {
			totalAmount, err := getTotalAmount(&[]models.CostResource{{Amount: amount}})
			So(totalAmount, ShouldEqual, "")
			So(err.Error(), ShouldEqual, fmt.Sprintf("amount [%s] format incorrect", amount))
		}
	})
}

<<<<<<< HEAD
=======
func TestUnitValidateResource(t *testing.T) {
	cfg, _ := config.Get()
	defer resetConfig()

	Convey("Invalid Resource Domain", t, func() {
		err := validateResource("http://dummy-resource", cfg)
		So(err.Error(), ShouldStartWith, "invalid resource domain")
	})

	cfg.DomainWhitelist = "http://dummy-resource"

	Convey("Valid Resource Domain", t, func() {
		err := validateResource("http://dummy-resource", cfg)
		So(err, ShouldBeNil)
	})
}

func TestUnitValidateCosts(t *testing.T) {
	Convey("Invalid Cost", t, func() {
		cost := []models.CostResource{{
			Amount:                  "10",
			AvailablePaymentMethods: []string{"method"},
			ClassOfPayment:          []string{"class"},
			Description:             "",
			DescriptionIdentifier:   "identifier",
			Links:                   models.Links{Self: "self"},
		}}
		So(validateCosts(&cost), ShouldNotBeNil)
	})
	Convey("Valid Cost", t, func() {
		cost := []models.CostResource{{
			Amount:                  "10",
			AvailablePaymentMethods: []string{"method"},
			ClassOfPayment:          []string{"class"},
			Description:             "desc",
			DescriptionIdentifier:   "identifier",
			Links:                   models.Links{Self: "self"},
		}}
		So(validateCosts(&cost), ShouldBeNil)
	})
	Convey("Multiple Costs", t, func() {
		cost := []models.CostResource{
			{
				Amount:                  "10",
				AvailablePaymentMethods: []string{"method"},
				ClassOfPayment:          []string{"class"},
				Description:             "desc",
				DescriptionIdentifier:   "identifier",
				Links:                   models.Links{Self: "self"},
			},
			{
				Amount:                  "20",
				AvailablePaymentMethods: []string{"method"},
				ClassOfPayment:          []string{"class"},
				Description:             "",
				DescriptionIdentifier:   "identifier",
				Links:                   models.Links{Self: "self"},
			},
		}
		So(validateCosts(&cost), ShouldNotBeNil)
	})
}

>>>>>>> 2b9a0925
func resetConfig() {
	cfg, _ := config.Get()
	cfg.DomainWhitelist = ""
}<|MERGE_RESOLUTION|>--- conflicted
+++ resolved
@@ -24,7 +24,7 @@
 	ClassOfPayment:          []string{"class"},
 	Description:             "desc",
 	DescriptionIdentifier:   "identifier",
-	Links:                   models.Links{Self: "self"},
+	Links: models.Links{Self: "self"},
 }
 
 var defaultCostArray = []models.CostResource{
@@ -475,8 +475,6 @@
 	})
 }
 
-<<<<<<< HEAD
-=======
 func TestUnitValidateResource(t *testing.T) {
 	cfg, _ := config.Get()
 	defer resetConfig()
@@ -502,7 +500,7 @@
 			ClassOfPayment:          []string{"class"},
 			Description:             "",
 			DescriptionIdentifier:   "identifier",
-			Links:                   models.Links{Self: "self"},
+			Links: models.Links{Self: "self"},
 		}}
 		So(validateCosts(&cost), ShouldNotBeNil)
 	})
@@ -513,7 +511,7 @@
 			ClassOfPayment:          []string{"class"},
 			Description:             "desc",
 			DescriptionIdentifier:   "identifier",
-			Links:                   models.Links{Self: "self"},
+			Links: models.Links{Self: "self"},
 		}}
 		So(validateCosts(&cost), ShouldBeNil)
 	})
@@ -525,7 +523,7 @@
 				ClassOfPayment:          []string{"class"},
 				Description:             "desc",
 				DescriptionIdentifier:   "identifier",
-				Links:                   models.Links{Self: "self"},
+				Links: models.Links{Self: "self"},
 			},
 			{
 				Amount:                  "20",
@@ -533,14 +531,13 @@
 				ClassOfPayment:          []string{"class"},
 				Description:             "",
 				DescriptionIdentifier:   "identifier",
-				Links:                   models.Links{Self: "self"},
+				Links: models.Links{Self: "self"},
 			},
 		}
 		So(validateCosts(&cost), ShouldNotBeNil)
 	})
 }
 
->>>>>>> 2b9a0925
 func resetConfig() {
 	cfg, _ := config.Get()
 	cfg.DomainWhitelist = ""
