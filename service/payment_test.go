package service

import (
	"bytes"
	"encoding/json"
	"fmt"
	"io/ioutil"
	"net/http"
	"net/http/httptest"
	"regexp"
	"testing"

	"github.com/companieshouse/payments.api.ch.gov.uk/config"
	"github.com/companieshouse/payments.api.ch.gov.uk/dao"
	"github.com/companieshouse/payments.api.ch.gov.uk/models"
	"github.com/golang/mock/gomock"
	. "github.com/smartystreets/goconvey/convey"
	"gopkg.in/jarcoal/httpmock.v1"
)

func createMockPaymentService(dao *dao.MockDAO) PaymentService {
	return PaymentService{
		DAO: dao,
	}
}

func TestUnitCreatePaymentSession(t *testing.T) {
	mockCtrl := gomock.NewController(t)
	defer mockCtrl.Finish()
	cfg, _ := config.Get()
	reqBody := []byte("{\"redirect_uri\": \"dummy-redirect-uri\",\"resource\": \"http://dummy-resource\",\"state\": \"dummy-state\",\"reference\": \"dummy-reference\"}")

	Convey("Empty Request Body", t, func() {
		mockPaymentService := createMockPaymentService(dao.NewMockDAO(mockCtrl))
		req, err := http.NewRequest("GET", "", nil)
		So(err, ShouldBeNil)
		w := httptest.NewRecorder()
		mockPaymentService.CreatePaymentSession(w, req)
		So(w.Code, ShouldEqual, 400)
	})

	Convey("Invalid Request Body", t, func() {
		mockPaymentService := createMockPaymentService(dao.NewMockDAO(mockCtrl))
		req, err := http.NewRequest("GET", "", nil)
		So(err, ShouldBeNil)
		req.Body = ioutil.NopCloser(bytes.NewReader([]byte("invalid_body")))
		w := httptest.NewRecorder()
		mockPaymentService.CreatePaymentSession(w, req)
		So(w.Code, ShouldEqual, 400)
	})

	Convey("Invalid Resource Domain", t, func() {
		req, err := http.NewRequest("Get", "", nil)
		So(err, ShouldBeNil)
		req.Body = ioutil.NopCloser(bytes.NewReader(reqBody))
		w := httptest.NewRecorder()
		getPaymentResource(w, req, "http://dummy-resource", cfg)
		So(w.Code, ShouldEqual, 400)
	})

	cfg.DomainWhitelist = "http://dummy-resource"

	Convey("Error getting cost resource", t, func() {
		mockPaymentService := createMockPaymentService(dao.NewMockDAO(mockCtrl))
		req, err := http.NewRequest("Get", "", nil)
		So(err, ShouldBeNil)
		req.Body = ioutil.NopCloser(bytes.NewReader(reqBody))
		w := httptest.NewRecorder()
		httpmock.Activate()
		defer httpmock.DeactivateAndReset()
		httpmock.RegisterResponder("GET", "http://dummy-resource", httpmock.NewErrorResponder(fmt.Errorf("error")))
		mockPaymentService.CreatePaymentSession(w, req)
		So(w.Code, ShouldEqual, 500)
	})

	Convey("Error reading cost resource", t, func() {
		req, err := http.NewRequest("Get", "", nil)
		So(err, ShouldBeNil)
		req.Body = ioutil.NopCloser(bytes.NewReader(reqBody))
		w := httptest.NewRecorder()
		httpmock.Activate()
		defer httpmock.DeactivateAndReset()
		httpmock.RegisterResponder("GET", "http://dummy-resource", httpmock.NewStringResponder(500, "string"))
		getPaymentResource(w, req, "http://dummy-resource", cfg)
		So(w.Code, ShouldEqual, 500)
	})

	Convey("Invalid user header", t, func() {
		mockPaymentService := createMockPaymentService(dao.NewMockDAO(mockCtrl))
		req, err := http.NewRequest("Get", "", nil)
		So(err, ShouldBeNil)
		req.Body = ioutil.NopCloser(bytes.NewReader(reqBody))
		req.Header.Set("Eric-Authorised-User", "test@companieshouse.gov.uk; forename=f; surname=s; invalid=invalid")
		w := httptest.NewRecorder()
		httpmock.Activate()
		defer httpmock.DeactivateAndReset()
		var paymentResource models.IncomingPaymentResourceRequest
		jsonResponse, _ := httpmock.NewJsonResponder(500, paymentResource)
		httpmock.RegisterResponder("GET", "http://dummy-resource", jsonResponse)
		mockPaymentService.CreatePaymentSession(w, req)
		So(w.Code, ShouldEqual, 500)
	})

	Convey("Error Creating DB Resource", t, func() {
		mock := dao.NewMockDAO(mockCtrl)
		mockPaymentService := createMockPaymentService(mock)
		mock.EXPECT().CreatePaymentResourceDB(gomock.Any()).Return(fmt.Errorf("error"))

		req, err := http.NewRequest("Get", "", nil)
		So(err, ShouldBeNil)

		req.Body = ioutil.NopCloser(bytes.NewReader(reqBody))
		req.Header.Set("Eric-Authorised-User", "test@companieshouse.gov.uk; forename=f; surname=s")
		w := httptest.NewRecorder()

		httpmock.Activate()
		defer httpmock.DeactivateAndReset()
		var paymentResource models.PaymentResource
		jsonResponse, _ := httpmock.NewJsonResponder(200, paymentResource)
		httpmock.RegisterResponder("GET", "http://dummy-resource", jsonResponse)

		mockPaymentService.CreatePaymentSession(w, req)
		So(w.Code, ShouldEqual, 500)
	})

	cfg.PaymentServiceURL = "https://payments.companieshouse.gov.uk/payments/"
	cfg.PaymentServicePath = "/pay"

	Convey("Valid request", t, func() {
		mock := dao.NewMockDAO(mockCtrl)
		mockPaymentService := createMockPaymentService(mock)
		mock.EXPECT().CreatePaymentResourceDB(gomock.Any())

		req, err := http.NewRequest("Get", "", nil)
		So(err, ShouldBeNil)

		req.Body = ioutil.NopCloser(bytes.NewReader(reqBody))
		req.Header.Set("Eric-Authorised-User", "test@companieshouse.gov.uk; forename=f; surname=s")
		w := httptest.NewRecorder()

		httpmock.Activate()
		defer httpmock.DeactivateAndReset()
		var paymentResource models.PaymentResource
		jsonResponse, _ := httpmock.NewJsonResponder(200, paymentResource)
		httpmock.RegisterResponder("GET", "http://dummy-resource", jsonResponse)

		mockPaymentService.CreatePaymentSession(w, req)
<<<<<<< HEAD
		So(w.Code, ShouldEqual, 201)
=======
		So(w.Code, ShouldEqual, 200)

		responseByteArray := w.Body.Bytes()
		var createdPaymentResource models.PaymentResource
		if err := json.Unmarshal(responseByteArray, &createdPaymentResource); err != nil {
			panic(err)
		}

		So(createdPaymentResource.ID, ShouldNotBeEmpty)
		So(createdPaymentResource.Links.Journey, ShouldNotBeEmpty)

		expectedJourneyURL := fmt.Sprintf("https://payments.companieshouse.gov.uk/payments/%s/pay", createdPaymentResource.ID)
		So(createdPaymentResource.Links.Journey, ShouldEqual, expectedJourneyURL)

		So(createdPaymentResource.CreatedBy, ShouldNotBeEmpty)
	})

	Convey("Valid generated PaymentResource ID", t, func() {
		generatedID := generateID()
		// Generated ID should be 20 characters
		So(len(generatedID), ShouldEqual, 20)
		// Generated ID should contain only numbers
		re := regexp.MustCompile("^[0-9]*$")
		So(re.MatchString(generatedID), ShouldEqual, true)
>>>>>>> 89d93101
	})

}<|MERGE_RESOLUTION|>--- conflicted
+++ resolved
@@ -145,10 +145,7 @@
 		httpmock.RegisterResponder("GET", "http://dummy-resource", jsonResponse)
 
 		mockPaymentService.CreatePaymentSession(w, req)
-<<<<<<< HEAD
 		So(w.Code, ShouldEqual, 201)
-=======
-		So(w.Code, ShouldEqual, 200)
 
 		responseByteArray := w.Body.Bytes()
 		var createdPaymentResource models.PaymentResource
@@ -172,7 +169,6 @@
 		// Generated ID should contain only numbers
 		re := regexp.MustCompile("^[0-9]*$")
 		So(re.MatchString(generatedID), ShouldEqual, true)
->>>>>>> 89d93101
 	})
 
 }