package service

import (
	"bytes"
	"encoding/json"
	"fmt"
	"io/ioutil"
	"net/http"
	"net/http/httptest"
	"regexp"
	"testing"

	"github.com/companieshouse/payments.api.ch.gov.uk/config"
	"github.com/companieshouse/payments.api.ch.gov.uk/dao"
	"github.com/companieshouse/payments.api.ch.gov.uk/models"
	"github.com/golang/mock/gomock"
	. "github.com/smartystreets/goconvey/convey"
	"gopkg.in/jarcoal/httpmock.v1"
)

var defaultCost = models.CostResource{
	Amount:                  "10",
	AvailablePaymentMethods: []string{"method"},
	ClassOfPayment:          []string{"class"},
	Description:             "desc",
	DescriptionIdentifier:   "identifier",
	Links:                   models.Links{Self: "self"},
}

var defaultCostArray = []models.CostResource{
	defaultCost,
}

func createMockPaymentService(dao *dao.MockDAO, config *config.Config) PaymentService {
	return PaymentService{
		DAO:    dao,
		Config: *config,
	}
}

func TestUnitCreatePaymentSession(t *testing.T) {
	mockCtrl := gomock.NewController(t)
	defer mockCtrl.Finish()
	cfg, _ := config.Get()
	reqBody := []byte("{\"redirect_uri\": \"dummy-redirect-uri\",\"resource\": \"http://dummy-resource\",\"state\": \"dummy-state\",\"reference\": \"dummy-reference\"}")

	Convey("Empty Request Body", t, func() {
		mockPaymentService := createMockPaymentService(dao.NewMockDAO(mockCtrl), cfg)
		req, err := http.NewRequest("GET", "", nil)
		So(err, ShouldBeNil)
		w := httptest.NewRecorder()
		mockPaymentService.CreatePaymentSession(w, req)
		So(w.Code, ShouldEqual, 400)
	})

	Convey("Invalid Request Body", t, func() {
		mockPaymentService := createMockPaymentService(dao.NewMockDAO(mockCtrl), cfg)
		req, err := http.NewRequest("GET", "", nil)
		So(err, ShouldBeNil)
		req.Body = ioutil.NopCloser(bytes.NewReader([]byte("invalid_body")))
		w := httptest.NewRecorder()
		mockPaymentService.CreatePaymentSession(w, req)
		So(w.Code, ShouldEqual, 400)
	})

	Convey("Invalid Resource Domain", t, func() {
		req, err := http.NewRequest("Get", "", nil)
		So(err, ShouldBeNil)
		req.Body = ioutil.NopCloser(bytes.NewReader(reqBody))
		CostResource, httpStatus, err := getCosts("http://dummy-resource", cfg)
		So(CostResource, ShouldEqual, nil)
		So(err, ShouldNotBeNil)
		So(httpStatus, ShouldEqual, 400)
	})

	cfg.DomainWhitelist = "http://dummy-resource"

	Convey("Invalid cost", t, func() {
		mockPaymentService := createMockPaymentService(dao.NewMockDAO(mockCtrl), cfg)
		req, err := http.NewRequest("Get", "", nil)
		So(err, ShouldBeNil)
		req.Body = ioutil.NopCloser(bytes.NewReader(reqBody))

		httpmock.Activate()
		defer httpmock.DeactivateAndReset()
		costArray := []models.CostResource{defaultCost}
		costArray[0].Amount = "x"
		jsonResponse, _ := httpmock.NewJsonResponder(200, costArray)

		httpmock.RegisterResponder("GET", "http://dummy-resource", jsonResponse)
		w := httptest.NewRecorder()
		mockPaymentService.CreatePaymentSession(w, req)
		So(w.Code, ShouldEqual, 500)
	})

	Convey("Error getting cost resource", t, func() {
		mockPaymentService := createMockPaymentService(dao.NewMockDAO(mockCtrl), cfg)
		req, err := http.NewRequest("Get", "", nil)
		So(err, ShouldBeNil)
		req.Body = ioutil.NopCloser(bytes.NewReader(reqBody))
		w := httptest.NewRecorder()
		httpmock.Activate()
		defer httpmock.DeactivateAndReset()
		httpmock.RegisterResponder("GET", "http://dummy-resource", httpmock.NewErrorResponder(fmt.Errorf("error")))
		mockPaymentService.CreatePaymentSession(w, req)
		So(w.Code, ShouldEqual, 500)
	})

	Convey("Error reading cost resource", t, func() {
		req, err := http.NewRequest("Get", "", nil)
		So(err, ShouldBeNil)
		req.Body = ioutil.NopCloser(bytes.NewReader(reqBody))
		httpmock.Activate()
		defer httpmock.DeactivateAndReset()
<<<<<<< HEAD
		httpmock.RegisterResponder("GET", "http://dummy-resource", httpmock.NewStringResponder(200, "string"))
		getCosts(w, req, "http://dummy-resource", cfg)
		So(w.Code, ShouldEqual, 500)
=======
		httpmock.RegisterResponder("GET", "http://dummy-resource", httpmock.NewStringResponder(500, "string"))
		CostResource, httpStatus, err := getCosts("http://dummy-resource", cfg)
		So(CostResource, ShouldEqual, nil)
		So(err, ShouldNotBeNil)
		So(httpStatus, ShouldEqual, 500)
>>>>>>> 417c83c0
	})

	Convey("Invalid user header", t, func() {
		mockPaymentService := createMockPaymentService(dao.NewMockDAO(mockCtrl), cfg)
		req, err := http.NewRequest("Get", "", nil)
		So(err, ShouldBeNil)
		req.Body = ioutil.NopCloser(bytes.NewReader(reqBody))
		req.Header.Set("Eric-Authorised-User", "test@companieshouse.gov.uk; forename=f; surname=s; invalid=invalid")
		w := httptest.NewRecorder()
		httpmock.Activate()
		defer httpmock.DeactivateAndReset()
		jsonResponse, _ := httpmock.NewJsonResponder(200, defaultCostArray)
		httpmock.RegisterResponder("GET", "http://dummy-resource", jsonResponse)
		mockPaymentService.CreatePaymentSession(w, req)
		So(w.Code, ShouldEqual, 500)
	})

	Convey("Error Creating DB Resource", t, func() {
		mock := dao.NewMockDAO(mockCtrl)
		mockPaymentService := createMockPaymentService(mock, cfg)
		mock.EXPECT().CreatePaymentResource(gomock.Any()).Return(fmt.Errorf("error"))

		req, err := http.NewRequest("Get", "", nil)
		So(err, ShouldBeNil)

		req.Body = ioutil.NopCloser(bytes.NewReader(reqBody))
		req.Header.Set("Eric-Authorised-User", "test@companieshouse.gov.uk; forename=f; surname=s")
		w := httptest.NewRecorder()

		httpmock.Activate()
		defer httpmock.DeactivateAndReset()
		jsonResponse, _ := httpmock.NewJsonResponder(200, defaultCostArray)
		httpmock.RegisterResponder("GET", "http://dummy-resource", jsonResponse)

		mockPaymentService.CreatePaymentSession(w, req)
		So(w.Code, ShouldEqual, 500)
	})

	cfg.PaymentsWebURL = "https://payments.companieshouse.gov.uk"

	Convey("Valid request - single cost", t, func() {
		mock := dao.NewMockDAO(mockCtrl)
		mockPaymentService := createMockPaymentService(mock, cfg)
		mock.EXPECT().CreatePaymentResource(gomock.Any())

		req, err := http.NewRequest("Get", "", nil)
		So(err, ShouldBeNil)

		req.Body = ioutil.NopCloser(bytes.NewReader(reqBody))
		req.Header.Set("Eric-Authorised-User", "test@companieshouse.gov.uk; forename=f; surname=s")
		w := httptest.NewRecorder()

		httpmock.Activate()
		defer httpmock.DeactivateAndReset()
		jsonResponse, _ := httpmock.NewJsonResponder(200, defaultCostArray)
		httpmock.RegisterResponder("GET", "http://dummy-resource", jsonResponse)
		mockPaymentService.CreatePaymentSession(w, req)
		So(w.Code, ShouldEqual, 201)
		responseByteArray := w.Body.Bytes()
		var createdPaymentResource models.PaymentResourceData
		if err := json.Unmarshal(responseByteArray, &createdPaymentResource); err != nil {
			panic(err)
		}
		So(createdPaymentResource.Links.Journey, ShouldNotBeEmpty)
		re := regexp.MustCompile("https://payments.companieshouse.gov.uk/payments/(.*)/pay")
		So(re.MatchString(createdPaymentResource.Links.Journey), ShouldEqual, true)
		So(re.MatchString(w.Header().Get("Location")), ShouldEqual, true)
		So(createdPaymentResource.CreatedBy, ShouldNotBeEmpty)
	})

	Convey("Valid request - multiple costs", t, func() {
		mock := dao.NewMockDAO(mockCtrl)
		mockPaymentService := createMockPaymentService(mock, cfg)
		mock.EXPECT().CreatePaymentResource(gomock.Any())
		req, err := http.NewRequest("Get", "", nil)
		So(err, ShouldBeNil)
		req.Body = ioutil.NopCloser(bytes.NewReader(reqBody))
		req.Header.Set("Eric-Authorised-User", "test@companieshouse.gov.uk; forename=f; surname=s")
		w := httptest.NewRecorder()
		httpmock.Activate()
		defer httpmock.DeactivateAndReset()
		costArray := []models.CostResource{defaultCost, defaultCost}
		jsonResponse, _ := httpmock.NewJsonResponder(200, costArray)
		httpmock.RegisterResponder("GET", "http://dummy-resource", jsonResponse)

		mockPaymentService.CreatePaymentSession(w, req)
		So(w.Code, ShouldEqual, 201)

		responseByteArray := w.Body.Bytes()
		var createdPaymentResource models.PaymentResourceData
		if err := json.Unmarshal(responseByteArray, &createdPaymentResource); err != nil {
			panic(err)
		}

		So(createdPaymentResource.Links.Journey, ShouldNotBeEmpty)
		re := regexp.MustCompile("https://payments.companieshouse.gov.uk/payments/(.*)/pay")
		So(re.MatchString(createdPaymentResource.Links.Journey), ShouldEqual, true)
		So(re.MatchString(w.Header().Get("Location")), ShouldEqual, true)

		So(createdPaymentResource.CreatedBy, ShouldNotBeEmpty)
		So(createdPaymentResource.Amount, ShouldEqual, "20")
	})

	Convey("Valid generated PaymentResource ID", t, func() {
		generatedID := generateID()
		// Generated ID should be 20 characters
		So(len(generatedID), ShouldEqual, 20)
		// Generated ID should contain only numbers
		re := regexp.MustCompile("^[0-9]*$")
		So(re.MatchString(generatedID), ShouldEqual, true)
	})

}

func TestUnitGetPayment(t *testing.T) {
	mockCtrl := gomock.NewController(t)
	cfg, _ := config.Get()
	defer resetConfig()

	Convey("Payment ID missing", t, func() {
		mockPaymentService := createMockPaymentService(dao.NewMockDAO(mockCtrl), cfg)
		req, err := http.NewRequest("Get", "", nil)
		So(err, ShouldBeNil)
		w := httptest.NewRecorder()
		mockPaymentService.GetPaymentSession(w, req)
		So(w.Code, ShouldEqual, 400)
	})

	Convey("Payment ID not found", t, func() {
		mock := dao.NewMockDAO(mockCtrl)
		mockPaymentService := createMockPaymentService(mock, cfg)
		mock.EXPECT().GetPaymentResource("invalid").Return(nil, nil)
		req, err := http.NewRequest("Get", "", nil)
		q := req.URL.Query()
		q.Add(":payment_id", "invalid")
		req.URL.RawQuery = q.Encode()
		So(err, ShouldBeNil)
		w := httptest.NewRecorder()
		mockPaymentService.GetPaymentSession(w, req)
		So(w.Code, ShouldEqual, 403)
	})

	Convey("Error getting payment from DB", t, func() {
		mock := dao.NewMockDAO(mockCtrl)
		mockPaymentService := createMockPaymentService(mock, cfg)
		mock.EXPECT().GetPaymentResource("1234").Return(&models.PaymentResource{}, fmt.Errorf("error"))
		req, err := http.NewRequest("Get", "", nil)
		So(err, ShouldBeNil)
		q := req.URL.Query()
		q.Add(":payment_id", "1234")
		req.URL.RawQuery = q.Encode()
		w := httptest.NewRecorder()
		mockPaymentService.GetPaymentSession(w, req)
		So(w.Code, ShouldEqual, 500)
	})

	Convey("Error getting payment resource", t, func() {
		mock := dao.NewMockDAO(mockCtrl)
		mockPaymentService := createMockPaymentService(mock, cfg)
		mock.EXPECT().GetPaymentResource("1234").Return(&models.PaymentResource{}, nil)
		req, err := http.NewRequest("Get", "", nil)
		So(err, ShouldBeNil)
		q := req.URL.Query()
		q.Add(":payment_id", "1234")
		req.URL.RawQuery = q.Encode()
		w := httptest.NewRecorder()
		mockPaymentService.GetPaymentSession(w, req)
		So(w.Code, ShouldEqual, 400)
	})

	cfg.DomainWhitelist = "http://dummy-resource"
	reqBody := []byte("{\"redirect_uri\": \"dummy-redirect-uri\",\"resource\": \"http://dummy-resource\",\"state\": \"dummy-state\",\"reference\": \"dummy-reference\"}")

	Convey("Invalid cost", t, func() {
		mock := dao.NewMockDAO(mockCtrl)
		mockPaymentService := createMockPaymentService(mock, cfg)
		mock.EXPECT().GetPaymentResource(gomock.Any()).Return(&models.PaymentResource{ID: "1234", Data: models.PaymentResourceData{Amount: "x", Links: models.Links{Resource: "http://dummy-resource"}}}, nil)
		req, err := http.NewRequest("Get", "", nil)
		So(err, ShouldBeNil)
		req.Body = ioutil.NopCloser(bytes.NewReader(reqBody))
		q := req.URL.Query()
		q.Add(":payment_id", "1234")
		req.URL.RawQuery = q.Encode()

		httpmock.Activate()
		defer httpmock.DeactivateAndReset()
		costArray := []models.CostResource{defaultCost}
		costArray[0].Amount = "x"
		jsonResponse, _ := httpmock.NewJsonResponder(200, costArray)

		httpmock.RegisterResponder("GET", "http://dummy-resource", jsonResponse)
		w := httptest.NewRecorder()
		mockPaymentService.GetPaymentSession(w, req)
		So(w.Code, ShouldEqual, 500)
	})

	Convey("Amount mismatch", t, func() {
		mock := dao.NewMockDAO(mockCtrl)
		mockPaymentService := createMockPaymentService(mock, cfg)
		mock.EXPECT().GetPaymentResource(gomock.Any()).Return(&models.PaymentResource{ID: "1234", Data: models.PaymentResourceData{Amount: "100", Links: models.Links{Resource: "http://dummy-resource"}}}, nil)
		req, err := http.NewRequest("Get", "", nil)
		So(err, ShouldBeNil)
		req.Body = ioutil.NopCloser(bytes.NewReader(reqBody))
		q := req.URL.Query()
		q.Add(":payment_id", "1234")
		req.URL.RawQuery = q.Encode()
		w := httptest.NewRecorder()
		httpmock.Activate()
		defer httpmock.DeactivateAndReset()
		costArray := []models.CostResource{defaultCost}
		costArray[0].Amount = "99"
		jsonResponse, _ := httpmock.NewJsonResponder(200, costArray)
		httpmock.RegisterResponder("GET", "http://dummy-resource", jsonResponse)
		mockPaymentService.GetPaymentSession(w, req)
		So(w.Code, ShouldEqual, 403)
	})

	Convey("Get Payment session - success - Single cost", t, func() {
		mock := dao.NewMockDAO(mockCtrl)
		mockPaymentService := createMockPaymentService(mock, cfg)
		mock.EXPECT().GetPaymentResource(gomock.Any()).Return(&models.PaymentResource{ID: "1234", Data: models.PaymentResourceData{Amount: "10", Links: models.Links{Resource: "http://dummy-resource"}}}, nil)
		req, err := http.NewRequest("Get", "", nil)
		So(err, ShouldBeNil)
		req.Body = ioutil.NopCloser(bytes.NewReader(reqBody))
		q := req.URL.Query()
		q.Add(":payment_id", "1234")
		req.URL.RawQuery = q.Encode()
		w := httptest.NewRecorder()
		httpmock.Activate()
		defer httpmock.DeactivateAndReset()
		costArray := []models.CostResource{defaultCost}
		jsonResponse, _ := httpmock.NewJsonResponder(200, costArray)
		httpmock.RegisterResponder("GET", "http://dummy-resource", jsonResponse)
		mockPaymentService.GetPaymentSession(w, req)
		So(w.Code, ShouldEqual, 200)
	})

	Convey("Get Payment session - success - Multiple costs", t, func() {
		mock := dao.NewMockDAO(mockCtrl)
		mockPaymentService := createMockPaymentService(mock, cfg)
		mock.EXPECT().GetPaymentResource(gomock.Any()).Return(&models.PaymentResource{ID: "1234", Data: models.PaymentResourceData{Amount: "20", Links: models.Links{Resource: "http://dummy-resource"}}}, nil)
		req, err := http.NewRequest("Get", "", nil)
		So(err, ShouldBeNil)
		req.Body = ioutil.NopCloser(bytes.NewReader(reqBody))
		q := req.URL.Query()
		q.Add(":payment_id", "1234")
		req.URL.RawQuery = q.Encode()
		w := httptest.NewRecorder()
		httpmock.Activate()
		defer httpmock.DeactivateAndReset()
		costArray := []models.CostResource{defaultCost, defaultCost}
		jsonResponse, _ := httpmock.NewJsonResponder(200, costArray)
		httpmock.RegisterResponder("GET", "http://dummy-resource", jsonResponse)
		mockPaymentService.GetPaymentSession(w, req)
		So(w.Code, ShouldEqual, 200)
	})
}

func TestUnitPatchPaymentSession(t *testing.T) {
	mockCtrl := gomock.NewController(t)
	defer mockCtrl.Finish()
	cfg, _ := config.Get()
	reqBodyPatch := []byte("{\"payment_method\": \"dummy-payment-method\",\"status\": \"dummy-status\"}")

	Convey("Payment ID missing", t, func() {
		mockPaymentService := createMockPaymentService(dao.NewMockDAO(mockCtrl), cfg)
		req, err := http.NewRequest("GET", "", nil)
		So(err, ShouldBeNil)
		w := httptest.NewRecorder()
		mockPaymentService.PatchPaymentSession(w, req)
		So(w.Code, ShouldEqual, 400)
	})

	Convey("Empty Request Body", t, func() {
		mockPaymentService := createMockPaymentService(dao.NewMockDAO(mockCtrl), cfg)
		req, err := http.NewRequest("GET", "", nil)
		So(err, ShouldBeNil)
		q := req.URL.Query()
		q.Add(":payment_id", "1234")
		req.URL.RawQuery = q.Encode()
		w := httptest.NewRecorder()
		mockPaymentService.PatchPaymentSession(w, req)
		So(w.Code, ShouldEqual, 400)
	})

	Convey("Invalid Request Body", t, func() {
		mockPaymentService := createMockPaymentService(dao.NewMockDAO(mockCtrl), cfg)
		req, err := http.NewRequest("GET", "", nil)
		So(err, ShouldBeNil)
		q := req.URL.Query()
		q.Add(":payment_id", "1234")
		req.URL.RawQuery = q.Encode()
		req.Body = ioutil.NopCloser(bytes.NewReader([]byte("invalid_body")))
		w := httptest.NewRecorder()
		mockPaymentService.PatchPaymentSession(w, req)
		So(w.Code, ShouldEqual, 400)
	})

	Convey("Error getting session from DB", t, func() {
		mock := dao.NewMockDAO(mockCtrl)
		mockPaymentService := createMockPaymentService(mock, cfg)

		mock.EXPECT().PatchPaymentResource("1234", gomock.Any()).Return(fmt.Errorf("error"))

		req, err := http.NewRequest("Get", "", nil)
		So(err, ShouldBeNil)

		q := req.URL.Query()
		q.Add(":payment_id", "1234")
		req.URL.RawQuery = q.Encode()

		req.Body = ioutil.NopCloser(bytes.NewReader(reqBodyPatch))
		req.Header.Set("Eric-Authorised-User", "test@companieshouse.gov.uk; forename=f; surname=s")
		w := httptest.NewRecorder()

		mockPaymentService.PatchPaymentSession(w, req)
		So(w.Code, ShouldEqual, 500)
	})

	Convey("Valid request - Patch resource", t, func() {
		mock := dao.NewMockDAO(mockCtrl)
		mockPaymentService := createMockPaymentService(mock, cfg)

		mock.EXPECT().PatchPaymentResource("1234", gomock.Any()).Return(nil)

		req, err := http.NewRequest("Get", "", nil)
		So(err, ShouldBeNil)

		q := req.URL.Query()
		q.Add(":payment_id", "1234")
		req.URL.RawQuery = q.Encode()

		req.Body = ioutil.NopCloser(bytes.NewReader(reqBodyPatch))
		req.Header.Set("Eric-Authorised-User", "test@companieshouse.gov.uk; forename=f; surname=s")
		w := httptest.NewRecorder()

		mockPaymentService.PatchPaymentSession(w, req)
		So(w.Code, ShouldEqual, 200)
	})
}

func TestUnitGetTotalAmount(t *testing.T) {
	Convey("Get Total Amount - valid", t, func() {
		costs := []models.CostResource{{Amount: "10"}, {Amount: "13"}, {Amount: "13.01"}}
		amount, err := getTotalAmount(&costs)
		So(err, ShouldBeNil)
		So(amount, ShouldEqual, "36.01")
	})
	Convey("Test invalid amounts", t, func() {
		invalidAmounts := []string{"alpha", "12,", "12.", "12,00", "12.012", "a.9", "9.a"}
		for _, amount := range invalidAmounts {
			totalAmount, err := getTotalAmount(&[]models.CostResource{{Amount: amount}})
			So(totalAmount, ShouldEqual, "")
			So(err.Error(), ShouldEqual, fmt.Sprintf("amount [%s] format incorrect", amount))
		}
	})
<<<<<<< HEAD

}

func TestUnitValidateResource(t *testing.T) {
	cfg, _ := config.Get()
	defer resetConfig()

	Convey("Invalid Resource Domain", t, func() {
		req, err := http.NewRequest("Get", "", nil)
		So(err, ShouldBeNil)
		err = validateResource("http://dummy-resource", req, cfg)
		So(err.Error(), ShouldStartWith, "invalid resource domain")
	})

	cfg.DomainWhitelist = "http://dummy-resource"

	Convey("Valid Resource Domain", t, func() {
		req, err := http.NewRequest("Get", "", nil)
		So(err, ShouldBeNil)
		err = validateResource("http://dummy-resource", req, cfg)
		So(err, ShouldBeNil)
	})
}

func TestUnitValidateCosts(t *testing.T) {
	Convey("Invalid Cost", t, func() {
		cost := []models.CostResource{{
			Amount:                  "10",
			AvailablePaymentMethods: []string{"method"},
			ClassOfPayment:          []string{"class"},
			Description:             "",
			DescriptionIdentifier:   "identifier",
			Links:                   models.Links{Self: "self"},
		}}
		So(validateCosts(&cost), ShouldNotBeNil)
	})
	Convey("Valid Cost", t, func() {
		cost := []models.CostResource{{
			Amount:                  "10",
			AvailablePaymentMethods: []string{"method"},
			ClassOfPayment:          []string{"class"},
			Description:             "desc",
			DescriptionIdentifier:   "identifier",
			Links:                   models.Links{Self: "self"},
		}}
		So(validateCosts(&cost), ShouldBeNil)
	})
	Convey("Multiple Costs", t, func() {
		cost := []models.CostResource{
			{
				Amount:                  "10",
				AvailablePaymentMethods: []string{"method"},
				ClassOfPayment:          []string{"class"},
				Description:             "desc",
				DescriptionIdentifier:   "identifier",
				Links:                   models.Links{Self: "self"},
			},
			{
				Amount:                  "20",
				AvailablePaymentMethods: []string{"method"},
				ClassOfPayment:          []string{"class"},
				Description:             "",
				DescriptionIdentifier:   "identifier",
				Links:                   models.Links{Self: "self"},
			},
		}
		So(validateCosts(&cost), ShouldNotBeNil)
	})
}

func resetConfig() {
	cfg, _ := config.Get()
	cfg.DomainWhitelist = ""
=======
>>>>>>> 417c83c0
}<|MERGE_RESOLUTION|>--- conflicted
+++ resolved
@@ -112,17 +112,11 @@
 		req.Body = ioutil.NopCloser(bytes.NewReader(reqBody))
 		httpmock.Activate()
 		defer httpmock.DeactivateAndReset()
-<<<<<<< HEAD
-		httpmock.RegisterResponder("GET", "http://dummy-resource", httpmock.NewStringResponder(200, "string"))
-		getCosts(w, req, "http://dummy-resource", cfg)
-		So(w.Code, ShouldEqual, 500)
-=======
-		httpmock.RegisterResponder("GET", "http://dummy-resource", httpmock.NewStringResponder(500, "string"))
+		httpmock.RegisterResponder("GET", "http://dummy-resource", httpmock.NewStringResponder(502, "string"))
 		CostResource, httpStatus, err := getCosts("http://dummy-resource", cfg)
 		So(CostResource, ShouldEqual, nil)
 		So(err, ShouldNotBeNil)
 		So(httpStatus, ShouldEqual, 500)
->>>>>>> 417c83c0
 	})
 
 	Convey("Invalid user header", t, func() {
@@ -479,8 +473,6 @@
 			So(err.Error(), ShouldEqual, fmt.Sprintf("amount [%s] format incorrect", amount))
 		}
 	})
-<<<<<<< HEAD
-
 }
 
 func TestUnitValidateResource(t *testing.T) {
@@ -488,18 +480,14 @@
 	defer resetConfig()
 
 	Convey("Invalid Resource Domain", t, func() {
-		req, err := http.NewRequest("Get", "", nil)
-		So(err, ShouldBeNil)
-		err = validateResource("http://dummy-resource", req, cfg)
+		err := validateResource("http://dummy-resource", cfg)
 		So(err.Error(), ShouldStartWith, "invalid resource domain")
 	})
 
 	cfg.DomainWhitelist = "http://dummy-resource"
 
 	Convey("Valid Resource Domain", t, func() {
-		req, err := http.NewRequest("Get", "", nil)
-		So(err, ShouldBeNil)
-		err = validateResource("http://dummy-resource", req, cfg)
+		err := validateResource("http://dummy-resource", cfg)
 		So(err, ShouldBeNil)
 	})
 }
@@ -553,6 +541,4 @@
 func resetConfig() {
 	cfg, _ := config.Get()
 	cfg.DomainWhitelist = ""
-=======
->>>>>>> 417c83c0
 }