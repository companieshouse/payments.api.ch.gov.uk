--- conflicted
+++ resolved
@@ -25,11 +25,7 @@
 	ClassOfPayment:          []string{"class"},
 	Description:             "desc",
 	DescriptionIdentifier:   "identifier",
-<<<<<<< HEAD
 	Links:                   models.CostLinksDB{Self: "self"},
-=======
-	Links: models.Links{Self: "self"},
->>>>>>> de8447ce
 }
 
 var defaultCostArray = []models.CostResourceDB{
@@ -552,11 +548,7 @@
 			ClassOfPayment:          []string{"class"},
 			Description:             "",
 			DescriptionIdentifier:   "identifier",
-<<<<<<< HEAD
 			Links:                   models.CostLinksDB{Self: "self"},
-=======
-			Links: models.Links{Self: "self"},
->>>>>>> de8447ce
 		}}
 		So(validateCosts(&cost), ShouldNotBeNil)
 	})
@@ -567,11 +559,7 @@
 			ClassOfPayment:          []string{"class"},
 			Description:             "desc",
 			DescriptionIdentifier:   "identifier",
-<<<<<<< HEAD
 			Links:                   models.CostLinksDB{Self: "self"},
-=======
-			Links: models.Links{Self: "self"},
->>>>>>> de8447ce
 		}}
 		So(validateCosts(&cost), ShouldBeNil)
 	})
@@ -583,11 +571,7 @@
 				ClassOfPayment:          []string{"class"},
 				Description:             "desc",
 				DescriptionIdentifier:   "identifier",
-<<<<<<< HEAD
 				Links:                   models.CostLinksDB{Self: "self"},
-=======
-				Links: models.Links{Self: "self"},
->>>>>>> de8447ce
 			},
 			{
 				Amount:                  "20",
@@ -595,11 +579,7 @@
 				ClassOfPayment:          []string{"class"},
 				Description:             "",
 				DescriptionIdentifier:   "identifier",
-<<<<<<< HEAD
 				Links:                   models.CostLinksDB{Self: "self"},
-=======
-				Links: models.Links{Self: "self"},
->>>>>>> de8447ce
 			},
 		}
 		So(validateCosts(&cost), ShouldNotBeNil)
